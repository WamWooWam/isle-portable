--- conflicted
+++ resolved
@@ -505,14 +505,9 @@
 // FUNCTION: LEGO1 0x1005b490
 LegoOmni::World LegoOmni::GetWorldId(const char* p_key)
 {
-<<<<<<< HEAD
-	for (MxS32 i = 0; i < 19; i++) {
+	for (MxS32 i = 0; i < e_numWorlds; i++) {
 		// FIXME: this looks very fishy. Is this guarding against out-of-bounds access?
 		if ((MxS32*) &m_worlds[i] != (MxS32*) -4 && !strcmpi(m_worlds[i].GetKey(), p_key)) {
-=======
-	for (MxS32 i = 0; i < e_numWorlds; i++) {
-		if ((MxS32) &m_worlds[i] != -4 && !strcmpi(m_worlds[i].GetKey(), p_key)) {
->>>>>>> 1b99d755
 			return m_worlds[i].GetId();
 		}
 	}
