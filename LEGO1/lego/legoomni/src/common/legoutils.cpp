--- conflicted
+++ resolved
@@ -452,7 +452,6 @@
 // FUNCTION: LEGO1 0x1003ef40
 void SetAppCursor(Cursor p_cursor)
 {
-<<<<<<< HEAD
 	static Uint32 g_userEvent = SDL_RegisterEvents(1);
 
 	SDL_Event event;
@@ -460,9 +459,6 @@
 	event.user.code = WM_ISLE_SETCURSOR;
 	event.user.data1 = (void*) p_cursor;
 	SDL_PushEvent(&event);
-=======
-	PostMessageA(MxOmni::GetInstance()->GetWindowHandle(), WM_ISLE_SETCURSOR, p_cursor, 0);
->>>>>>> 828b35e9
 }
 
 // FUNCTION: LEGO1 0x1003ef60
