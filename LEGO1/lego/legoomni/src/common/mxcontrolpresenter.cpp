--- conflicted
+++ resolved
@@ -79,15 +79,11 @@
 MxBool MxControlPresenter::FUN_10044270(MxS32 p_x, MxS32 p_y, MxPresenter* p_presenter)
 {
 	assert(p_presenter);
-<<<<<<< HEAD
-	MxStillPresenter* presenter = dynamic_cast<MxStillPresenter*>(p_presenter);
+	MxVideoPresenter* presenter = dynamic_cast<MxVideoPresenter*>(p_presenter);
 	if (!presenter) {
 		SDL_LogError(SDL_LOG_CATEGORY_APPLICATION, "Invalid presenter");
 		return FALSE;
 	}
-=======
-	MxVideoPresenter* presenter = (MxVideoPresenter*) p_presenter;
->>>>>>> b28fcae0
 
 	if (m_unk0x4c == 3) {
 		MxStillPresenter* map = (MxStillPresenter*) m_list.front();
