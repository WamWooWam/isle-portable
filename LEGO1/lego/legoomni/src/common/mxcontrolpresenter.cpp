--- conflicted
+++ resolved
@@ -9,9 +9,8 @@
 #include "mxtimer.h"
 #include "mxutilities.h"
 
+#include <SDL3/SDL_stdinc.h>
 #include <assert.h>
-
-#include <SDL3/SDL_stdinc.h>
 
 DECOMP_SIZE_ASSERT(MxControlPresenter, 0x5c)
 
@@ -225,17 +224,10 @@
 		if (KeyValueStringParse(output, g_strSTYLE, extraCopy)) {
 			char* token = strtok(output, g_parseExtraTokens);
 
-<<<<<<< HEAD
-			if (!SDL_strcasecmp(str, g_strTOGGLE)) {
+			if (!SDL_strcasecmp(token, g_strTOGGLE)) {
 				m_unk0x4c = 1;
 			}
-			else if (!SDL_strcasecmp(str, g_strGRID)) {
-=======
-			if (!strcmpi(token, g_strTOGGLE)) {
-				m_unk0x4c = 1;
-			}
-			else if (!strcmpi(token, g_strGRID)) {
->>>>>>> 4ec020ed
+			else if (!SDL_strcasecmp(token, g_strGRID)) {
 				m_unk0x4c = 2;
 				token = strtok(NULL, g_parseExtraTokens);
 				assert(token);
@@ -245,11 +237,7 @@
 				assert(token);
 				m_unk0x54 = atoi(token);
 			}
-<<<<<<< HEAD
-			else if (!SDL_strcasecmp(str, g_strMAP)) {
-=======
-			else if (!strcmpi(token, g_strMAP)) {
->>>>>>> 4ec020ed
+			else if (!SDL_strcasecmp(token, g_strMAP)) {
 				m_unk0x4c = 3;
 				token = strtok(NULL, g_parseExtraTokens);
 
