#include "legoinputmanager.h"

#include "legocameracontroller.h"
#include "legocontrolmanager.h"
#include "legomain.h"
#include "legoutils.h"
#include "legovideomanager.h"
#include "legoworld.h"
#include "misc.h"
#include "mxautolock.h"
#include "mxdebug.h"
#include "roi/legoroi.h"

DECOMP_SIZE_ASSERT(LegoInputManager, 0x338)
DECOMP_SIZE_ASSERT(LegoNotifyList, 0x18)
DECOMP_SIZE_ASSERT(LegoNotifyListCursor, 0x10)
DECOMP_SIZE_ASSERT(LegoEventQueue, 0x18)

// GLOBAL: LEGO1 0x100f31b0
MxS32 g_unk0x100f31b0 = -1;

// GLOBAL: LEGO1 0x100f31b4
const char* g_unk0x100f31b4 = NULL;

// GLOBAL: LEGO1 0x100f67b8
MxBool g_unk0x100f67b8 = TRUE;

// FUNCTION: LEGO1 0x1005b790
LegoInputManager::LegoInputManager()
{
	m_keyboardNotifyList = NULL;
	m_world = NULL;
	m_camera = NULL;
	m_eventQueue = NULL;
	m_unk0x80 = FALSE;
	m_autoDragTimerID = 0;
	m_x = 0;
	m_y = 0;
	m_controlManager = NULL;
	m_unk0x81 = FALSE;
	m_unk0x88 = FALSE;
	m_unk0x195 = 0;
	m_joyid = -1;
	m_joystickIndex = -1;
	m_useJoystick = FALSE;
	m_unk0x335 = FALSE;
	m_unk0x336 = FALSE;
	m_unk0x74 = 0x19;
	m_autoDragTime = 1000;
}

// FUNCTION: LEGO1 0x1005b8b0
MxResult LegoInputManager::Tickle()
{
	ProcessEvents();
	return SUCCESS;
}

// FUNCTION: LEGO1 0x1005b8f0
LegoInputManager::~LegoInputManager()
{
	Destroy();
}

// FUNCTION: LEGO1 0x1005b960
MxResult LegoInputManager::Create(HWND p_hwnd)
{
	MxResult result = SUCCESS;

	m_controlManager = new LegoControlManager;

	if (!m_keyboardNotifyList) {
		m_keyboardNotifyList = new LegoNotifyList;
	}

	if (!m_eventQueue) {
		m_eventQueue = new LegoEventQueue;
	}

	GetJoystickId();

	if (!m_keyboardNotifyList || !m_eventQueue) {
		Destroy();
		result = FAILURE;
	}

	return result;
}

// FUNCTION: LEGO1 0x1005bfe0
void LegoInputManager::Destroy()
{
	if (m_keyboardNotifyList) {
		delete m_keyboardNotifyList;
	}
	m_keyboardNotifyList = NULL;

	if (m_eventQueue) {
		delete m_eventQueue;
	}
	m_eventQueue = NULL;

	if (m_controlManager) {
		delete m_controlManager;
	}
}

<<<<<<< HEAD
=======
// FUNCTION: LEGO1 0x1005c030
// FUNCTION: BETA10 0x10088f6e
void LegoInputManager::CreateAndAcquireKeyboard(HWND p_hwnd)
{
	HINSTANCE hinstance = (HINSTANCE) GetWindowLong(p_hwnd, GWL_HINSTANCE);

	// 0x500 for DX5
	if (DirectInputCreate(hinstance, 0x500, &m_directInput, NULL) == DI_OK) {
		if (m_directInput->CreateDevice(GUID_SysKeyboard, &m_directInputDevice, NULL) == DI_OK) {
			m_directInputDevice->SetCooperativeLevel(p_hwnd, DISCL_NONEXCLUSIVE | DISCL_FOREGROUND);
			m_directInputDevice->SetDataFormat(&c_dfDIKeyboard);
			if (m_directInputDevice->Acquire()) {
				MxTrace("Can't acquire the keyboard!\n");
			}
		}
	}
}

// FUNCTION: LEGO1 0x1005c0a0
void LegoInputManager::ReleaseDX()
{
	if (m_directInputDevice != NULL) {
		m_directInputDevice->Unacquire();
		m_directInputDevice->Release();
		m_directInputDevice = NULL;
	}

	if (m_directInput != NULL) {
		m_directInput->Release();
		m_directInput = NULL;
	}
}

>>>>>>> d92fc97a
// FUNCTION: LEGO1 0x1005c0f0
void LegoInputManager::GetKeyboardState()
{
	m_keyboardState = SDL_GetKeyboardState(NULL);
}

// FUNCTION: LEGO1 0x1005c160
MxResult LegoInputManager::GetNavigationKeyStates(MxU32& p_keyFlags)
{
	GetKeyboardState();

	if (g_unk0x100f67b8) {
		// [library:input] Figure out if we still need the logic that was here.
	}

	MxU32 keyFlags = 0;

	if (m_keyboardState[SDL_SCANCODE_KP_8] || m_keyboardState[SDL_SCANCODE_UP]) {
		keyFlags |= c_up;
	}

	if ((m_keyboardState[SDL_SCANCODE_KP_2] || m_keyboardState[SDL_SCANCODE_DOWN])) {
		keyFlags |= c_down;
	}

	if ((m_keyboardState[SDL_SCANCODE_KP_4] || m_keyboardState[SDL_SCANCODE_LEFT])) {
		keyFlags |= c_left;
	}

	if ((m_keyboardState[SDL_SCANCODE_KP_6] || m_keyboardState[SDL_SCANCODE_RIGHT])) {
		keyFlags |= c_right;
	}

	if (m_keyboardState[SDL_SCANCODE_LCTRL] || m_keyboardState[SDL_SCANCODE_RCTRL]) {
		keyFlags |= c_bit5;
	}

	p_keyFlags = keyFlags;

	return SUCCESS;
}

// FUNCTION: LEGO1 0x1005c240
MxResult LegoInputManager::GetJoystickId()
{
	JOYINFOEX joyinfoex;

	if (m_useJoystick != FALSE) {
		MxS32 joyid = m_joystickIndex;
		if (joyid >= 0) {
			joyinfoex.dwSize = 0x34;
			joyinfoex.dwFlags = 0xFF;

			if (joyGetPosEx(joyid, &joyinfoex) == JOYERR_NOERROR &&
				joyGetDevCaps(joyid, &m_joyCaps, 0x194) == JOYERR_NOERROR) {
				m_joyid = joyid;
				return SUCCESS;
			}
		}

		for (joyid = JOYSTICKID1; joyid < 16; joyid++) {
			joyinfoex.dwSize = 0x34;
			joyinfoex.dwFlags = 0xFF;
			if (joyGetPosEx(joyid, &joyinfoex) == JOYERR_NOERROR &&
				joyGetDevCaps(joyid, &m_joyCaps, 0x194) == JOYERR_NOERROR) {
				m_joyid = joyid;
				return SUCCESS;
			}
		}
	}

	return FAILURE;
}

// FUNCTION: LEGO1 0x1005c320
MxResult LegoInputManager::GetJoystickState(
	MxU32* p_joystickX,
	MxU32* p_joystickY,
	DWORD* p_buttonsState,
	MxU32* p_povPosition
)
{
	if (m_useJoystick != FALSE) {
		if (m_joyid < 0 && GetJoystickId() == -1) {
			m_useJoystick = FALSE;
			return FAILURE;
		}

		JOYINFOEX joyinfoex;
		joyinfoex.dwSize = 0x34;
		joyinfoex.dwFlags = JOY_RETURNX | JOY_RETURNY | JOY_RETURNBUTTONS;
		MxU32 capabilities = m_joyCaps.wCaps;

		if ((capabilities & JOYCAPS_HASPOV) != 0) {
			joyinfoex.dwFlags = JOY_RETURNX | JOY_RETURNY | JOY_RETURNPOV | JOY_RETURNBUTTONS;

			if ((capabilities & JOYCAPS_POVCTS) != 0) {
				joyinfoex.dwFlags = JOY_RETURNX | JOY_RETURNY | JOY_RETURNPOV | JOY_RETURNBUTTONS | JOY_RETURNPOVCTS;
			}
		}

		MMRESULT mmresult = joyGetPosEx(m_joyid, &joyinfoex);

		if (mmresult == MMSYSERR_NOERROR) {
			*p_buttonsState = joyinfoex.dwButtons;
			MxU32 xmin = m_joyCaps.wXmin;
			MxU32 ymax = m_joyCaps.wYmax;
			MxU32 ymin = m_joyCaps.wYmin;
			MxS32 ydiff = ymax - ymin;
			*p_joystickX = ((joyinfoex.dwXpos - xmin) * 100) / (m_joyCaps.wXmax - xmin);
			*p_joystickY = ((joyinfoex.dwYpos - m_joyCaps.wYmin) * 100) / ydiff;
			if ((m_joyCaps.wCaps & (JOYCAPS_POV4DIR | JOYCAPS_POVCTS)) != 0) {
				if (joyinfoex.dwPOV == JOY_POVCENTERED) {
					*p_povPosition = (MxU32) -1;
					return SUCCESS;
				}
				*p_povPosition = joyinfoex.dwPOV / 100;
				return SUCCESS;
			}
			else {
				*p_povPosition = (MxU32) -1;
				return SUCCESS;
			}
		}
	}

	return FAILURE;
}

// FUNCTION: LEGO1 0x1005c470
void LegoInputManager::Register(MxCore* p_notify)
{
	AUTOLOCK(m_criticalSection);

	LegoNotifyListCursor cursor(m_keyboardNotifyList);
	if (!cursor.Find(p_notify)) {
		m_keyboardNotifyList->Append(p_notify);
	}
}

// FUNCTION: LEGO1 0x1005c5c0
void LegoInputManager::UnRegister(MxCore* p_notify)
{
	AUTOLOCK(m_criticalSection);

	LegoNotifyListCursor cursor(m_keyboardNotifyList);
	if (cursor.Find(p_notify)) {
		cursor.Detach();
	}
}

// FUNCTION: LEGO1 0x1005c700
void LegoInputManager::SetCamera(LegoCameraController* p_camera)
{
	m_camera = p_camera;
}

// FUNCTION: LEGO1 0x1005c710
void LegoInputManager::ClearCamera()
{
	m_camera = NULL;
}

// FUNCTION: LEGO1 0x1005c720
void LegoInputManager::SetWorld(LegoWorld* p_world)
{
	m_world = p_world;
}

// FUNCTION: LEGO1 0x1005c730
void LegoInputManager::ClearWorld()
{
	m_world = NULL;
}

// FUNCTION: LEGO1 0x1005c740
void LegoInputManager::QueueEvent(NotificationId p_id, MxU8 p_modifier, MxLong p_x, MxLong p_y, MxU8 p_key)
{
	LegoEventNotificationParam param = LegoEventNotificationParam(p_id, NULL, p_modifier, p_x, p_y, p_key);

	if (((!m_unk0x88) || ((m_unk0x335 && (param.GetNotification() == c_notificationButtonDown)))) ||
		((m_unk0x336 && (p_key == VK_SPACE)))) {
		ProcessOneEvent(param);
	}
}

// FUNCTION: LEGO1 0x1005c820
void LegoInputManager::ProcessEvents()
{
	AUTOLOCK(m_criticalSection);

	LegoEventNotificationParam event;
	while (m_eventQueue->Dequeue(event)) {
		if (ProcessOneEvent(event)) {
			break;
		}
	}
}

// FUNCTION: LEGO1 0x1005c9c0
MxBool LegoInputManager::ProcessOneEvent(LegoEventNotificationParam& p_param)
{
	MxBool processRoi;

	if (p_param.GetNotification() == c_notificationKeyPress) {
		if (!Lego()->IsPaused() || p_param.GetKey() == VK_PAUSE) {
			if (p_param.GetKey() == VK_SHIFT) {
				if (m_unk0x195) {
					m_unk0x80 = FALSE;
					p_param.SetNotification(c_notificationDrag);

					if (m_camera) {
						m_camera->Notify(p_param);
					}
				}

				m_unk0x195 = !m_unk0x195;
				return TRUE;
			}

			LegoNotifyListCursor cursor(m_keyboardNotifyList);
			MxCore* target;

			while (cursor.Next(target)) {
				if (target->Notify(p_param) != 0) {
					return TRUE;
				}
			}
		}
	}
	else {
		if (!Lego()->IsPaused()) {
			processRoi = TRUE;

			if (m_unk0x335 != 0) {
				if (p_param.GetNotification() == c_notificationButtonDown) {
					LegoEventNotificationParam notification(c_notificationKeyPress, NULL, 0, 0, 0, VK_SPACE);
					LegoNotifyListCursor cursor(m_keyboardNotifyList);
					MxCore* target;

					while (cursor.Next(target)) {
						if (target->Notify(notification) != 0) {
							return TRUE;
						}
					}
				}

				return TRUE;
			}

			if (m_unk0x195 && p_param.GetNotification() == c_notificationButtonDown) {
				m_unk0x195 = 0;
				return TRUE;
			}

			if (m_world != NULL && m_world->Notify(p_param) != 0) {
				return TRUE;
			}

			if (p_param.GetNotification() == c_notificationButtonDown) {
				MxPresenter* presenter = VideoManager()->GetPresenterAt(p_param.GetX(), p_param.GetY());

				if (presenter) {
					if (presenter->GetDisplayZ() < 0) {
						processRoi = FALSE;

						if (m_controlManager->FUN_10029210(p_param, presenter)) {
							return TRUE;
						}
					}
					else {
						LegoROI* roi = PickROI(p_param.GetX(), p_param.GetY());

						if (roi == NULL && m_controlManager->FUN_10029210(p_param, presenter)) {
							return TRUE;
						}
					}
				}
			}
			else if (p_param.GetNotification() == c_notificationButtonUp) {
				if (g_unk0x100f31b0 != -1 || m_controlManager->GetUnknown0x10() ||
					m_controlManager->GetUnknown0x0c() == 1) {
					MxBool result = m_controlManager->FUN_10029210(p_param, NULL);
					StopAutoDragTimer();

					m_unk0x80 = FALSE;
					m_unk0x81 = FALSE;
					return result;
				}
			}

			if (FUN_1005cdf0(p_param)) {
				if (processRoi && p_param.GetNotification() == c_notificationClick) {
					LegoROI* roi = PickROI(p_param.GetX(), p_param.GetY());
					p_param.SetROI(roi);

					if (roi && roi->GetVisibility()) {
						for (OrientableROI* parent = roi->GetParentROI(); parent; parent = parent->GetParentROI()) {
							roi = (LegoROI*) parent;
						}

						LegoEntity* entity = roi->GetEntity();
						if (entity && entity->Notify(p_param) != 0) {
							return TRUE;
						}
					}
				}

				if (m_camera && m_camera->Notify(p_param) != 0) {
					return TRUE;
				}
			}
		}
	}

	return FALSE;
}

// FUNCTION: LEGO1 0x1005cdf0
MxBool LegoInputManager::FUN_1005cdf0(LegoEventNotificationParam& p_param)
{
	MxBool result = FALSE;

	switch (p_param.GetNotification()) {
	case c_notificationButtonUp:
		StopAutoDragTimer();

		if (m_unk0x80) {
			p_param.SetNotification(c_notificationDrag);
			result = TRUE;
		}
		else if (m_unk0x81) {
			p_param.SetX(m_x);
			p_param.SetY(m_y);
			p_param.SetNotification(c_notificationClick);
			result = TRUE;
		}

		m_unk0x80 = FALSE;
		m_unk0x81 = FALSE;
		break;
	case c_notificationButtonDown:
		m_x = p_param.GetX();
		m_y = p_param.GetY();
		m_unk0x80 = FALSE;
		m_unk0x81 = TRUE;
		StartAutoDragTimer();
		break;
	case c_notificationMouseMove:
		if (m_unk0x195) {
			p_param.SetModifier(LegoEventNotificationParam::c_lButtonState);
		}

		if ((m_unk0x195 || m_unk0x81) && p_param.GetModifier() & LegoEventNotificationParam::c_lButtonState) {
			if (!m_unk0x80) {
				if (m_unk0x195) {
					m_x = p_param.GetX();
					m_y = p_param.GetY();
				}

				MxS32 diffX = p_param.GetX() - m_x;
				MxS32 diffY = p_param.GetY() - m_y;

				if (m_unk0x195 || (diffX * diffX) + (diffY * diffY) > m_unk0x74) {
					StopAutoDragTimer();
					m_unk0x80 = TRUE;
					p_param.SetNotification(c_notificationDragEnd);
					result = TRUE;
					p_param.SetX(m_x);
					p_param.SetY(m_y);
				}
			}
			else {
				p_param.SetNotification(c_notificationDragStart);
				result = TRUE;
			}
		}
		break;
	case c_notificationTimer:
		if (p_param.GetModifier() == m_autoDragTimerID) {
			StopAutoDragTimer();

			if (m_unk0x81) {
				m_unk0x80 = TRUE;
				p_param.SetX(m_x);
				p_param.SetY(m_y);
				p_param.SetModifier(LegoEventNotificationParam::c_lButtonState);
				p_param.SetNotification(c_notificationDragEnd);
				result = TRUE;
			}
			else {
				m_unk0x80 = FALSE;
			}
		}
		break;
	}

	return result;
}

// FUNCTION: LEGO1 0x1005cfb0
void LegoInputManager::StartAutoDragTimer()
{
	m_autoDragTimerID = ::SetTimer(LegoOmni::GetInstance()->GetWindowHandle(), 1, m_autoDragTime, NULL);
}

// FUNCTION: LEGO1 0x1005cfd0
void LegoInputManager::StopAutoDragTimer()
{
	if (m_autoDragTimerID) {
		::KillTimer(LegoOmni::GetInstance()->GetWindowHandle(), m_autoDragTimerID);
	}
}

// FUNCTION: LEGO1 0x1005cff0
void LegoInputManager::EnableInputProcessing()
{
	m_unk0x88 = FALSE;
	g_unk0x100f31b0 = -1;
	g_unk0x100f31b4 = NULL;
}<|MERGE_RESOLUTION|>--- conflicted
+++ resolved
@@ -105,42 +105,6 @@
 	}
 }
 
-<<<<<<< HEAD
-=======
-// FUNCTION: LEGO1 0x1005c030
-// FUNCTION: BETA10 0x10088f6e
-void LegoInputManager::CreateAndAcquireKeyboard(HWND p_hwnd)
-{
-	HINSTANCE hinstance = (HINSTANCE) GetWindowLong(p_hwnd, GWL_HINSTANCE);
-
-	// 0x500 for DX5
-	if (DirectInputCreate(hinstance, 0x500, &m_directInput, NULL) == DI_OK) {
-		if (m_directInput->CreateDevice(GUID_SysKeyboard, &m_directInputDevice, NULL) == DI_OK) {
-			m_directInputDevice->SetCooperativeLevel(p_hwnd, DISCL_NONEXCLUSIVE | DISCL_FOREGROUND);
-			m_directInputDevice->SetDataFormat(&c_dfDIKeyboard);
-			if (m_directInputDevice->Acquire()) {
-				MxTrace("Can't acquire the keyboard!\n");
-			}
-		}
-	}
-}
-
-// FUNCTION: LEGO1 0x1005c0a0
-void LegoInputManager::ReleaseDX()
-{
-	if (m_directInputDevice != NULL) {
-		m_directInputDevice->Unacquire();
-		m_directInputDevice->Release();
-		m_directInputDevice = NULL;
-	}
-
-	if (m_directInput != NULL) {
-		m_directInput->Release();
-		m_directInput = NULL;
-	}
-}
-
->>>>>>> d92fc97a
 // FUNCTION: LEGO1 0x1005c0f0
 void LegoInputManager::GetKeyboardState()
 {
