#include "legoinputmanager.h"

#include "legocameracontroller.h"
#include "legocontrolmanager.h"
#include "legomain.h"
#include "legoutils.h"
#include "legovideomanager.h"
#include "legoworld.h"
#include "misc.h"
#include "mxautolock.h"
#include "mxdebug.h"
#include "roi/legoroi.h"

DECOMP_SIZE_ASSERT(LegoInputManager, 0x338)
DECOMP_SIZE_ASSERT(LegoNotifyList, 0x18)
DECOMP_SIZE_ASSERT(LegoNotifyListCursor, 0x10)
DECOMP_SIZE_ASSERT(LegoEventQueue, 0x18)

// GLOBAL: LEGO1 0x100f31b0
MxS32 g_unk0x100f31b0 = -1;

// GLOBAL: LEGO1 0x100f31b4
const char* g_unk0x100f31b4 = NULL;

// GLOBAL: LEGO1 0x100f67b8
MxBool g_unk0x100f67b8 = TRUE;

// FUNCTION: LEGO1 0x1005b790
LegoInputManager::LegoInputManager()
{
	m_keyboardNotifyList = NULL;
	m_world = NULL;
	m_camera = NULL;
	m_eventQueue = NULL;
	m_unk0x80 = FALSE;
	m_autoDragTimerID = 0;
	m_x = 0;
	m_y = 0;
	m_controlManager = NULL;
	m_unk0x81 = FALSE;
	m_unk0x88 = FALSE;
	m_unk0x195 = 0;
	m_joyids = NULL;
	m_joystickIndex = -1;
	m_joystick = NULL;
	m_useJoystick = FALSE;
	m_unk0x335 = FALSE;
	m_unk0x336 = FALSE;
	m_unk0x74 = 0x19;
	m_autoDragTime = 1000;
}

// FUNCTION: LEGO1 0x1005b8f0
LegoInputManager::~LegoInputManager()
{
	Destroy();
}

// FUNCTION: LEGO1 0x1005b960
MxResult LegoInputManager::Create(HWND p_hwnd)
{
	MxResult result = SUCCESS;

	m_controlManager = new LegoControlManager;

	if (!m_keyboardNotifyList) {
		m_keyboardNotifyList = new LegoNotifyList;
	}

	if (!m_eventQueue) {
		m_eventQueue = new LegoEventQueue;
	}

	GetJoystick();

	if (!m_keyboardNotifyList || !m_eventQueue) {
		Destroy();
		result = FAILURE;
	}

	return result;
}

// FUNCTION: LEGO1 0x1005bfe0
void LegoInputManager::Destroy()
{
	if (m_keyboardNotifyList) {
		delete m_keyboardNotifyList;
	}
	m_keyboardNotifyList = NULL;

	if (m_eventQueue) {
		delete m_eventQueue;
	}
	m_eventQueue = NULL;

	if (m_controlManager) {
		delete m_controlManager;
	}
}

// FUNCTION: LEGO1 0x1005c0f0
void LegoInputManager::GetKeyboardState()
{
	m_keyboardState = SDL_GetKeyboardState(NULL);
}

// FUNCTION: LEGO1 0x1005c160
MxResult LegoInputManager::GetNavigationKeyStates(MxU32& p_keyFlags)
{
	GetKeyboardState();

	if (g_unk0x100f67b8) {
		// [library:input] Figure out if we still need the logic that was here.
	}

	MxU32 keyFlags = 0;

	if (m_keyboardState[SDL_SCANCODE_KP_8] || m_keyboardState[SDL_SCANCODE_UP]) {
		keyFlags |= c_up;
	}

	if ((m_keyboardState[SDL_SCANCODE_KP_2] || m_keyboardState[SDL_SCANCODE_DOWN])) {
		keyFlags |= c_down;
	}

	if ((m_keyboardState[SDL_SCANCODE_KP_4] || m_keyboardState[SDL_SCANCODE_LEFT])) {
		keyFlags |= c_left;
	}

	if ((m_keyboardState[SDL_SCANCODE_KP_6] || m_keyboardState[SDL_SCANCODE_RIGHT])) {
		keyFlags |= c_right;
	}

<<<<<<< HEAD
	if (m_keyboardState[SDL_SCANCODE_LCTRL] || m_keyboardState[SDL_SCANCODE_RCTRL]) {
		keyFlags |= c_bit5;
=======
	if ((m_keyboardState[DIK_LCONTROL] | m_keyboardState[DIK_RCONTROL]) & 0x80) {
		keyFlags |= c_ctrl;
>>>>>>> 5fd5a4ce
	}

	p_keyFlags = keyFlags;

	return SUCCESS;
}

// FUNCTION: LEGO1 0x1005c240
MxResult LegoInputManager::GetJoystick()
{
	if (m_joystick != NULL && SDL_JoystickConnected(m_joystick) == TRUE) {
		return SUCCESS;
	}

	MxS32 numJoysticks = 0;
	m_joyids = SDL_GetJoysticks(&numJoysticks);

	if (m_useJoystick != FALSE && numJoysticks != 0) {
		MxS32 joyid = m_joystickIndex;
		if (joyid >= 0) {
			m_joystick = SDL_OpenJoystick(m_joyids[joyid]);
			if (m_joystick != NULL) {
				return SUCCESS;
			}
		}

		for (joyid = 0; joyid < numJoysticks; joyid++) {
			m_joystick = SDL_OpenJoystick(m_joyids[joyid]);
			if (m_joystick != NULL) {
				return SUCCESS;
			}
		}
	}

	return FAILURE;
}

// FUNCTION: LEGO1 0x1005c320
MxResult LegoInputManager::GetJoystickState(MxU32* p_joystickX, MxU32* p_joystickY, MxU32* p_povPosition)
{
	if (m_useJoystick != FALSE) {
		if (GetJoystick() == -1) {
			if (m_joystick != NULL) {
				// GetJoystick() failed but handle to joystick is still open, close it
				SDL_CloseJoystick(m_joystick);
				m_joystick = NULL;
			}

			return FAILURE;
		}

		MxS16 xPos = SDL_GetJoystickAxis(m_joystick, 0);
		MxS16 yPos = SDL_GetJoystickAxis(m_joystick, 1);
		MxU8 hatPos = SDL_GetJoystickHat(m_joystick, 0);

		// normalize values acquired from joystick axes
		*p_joystickX = ((xPos + 32768) * 100) / 65535;
		*p_joystickY = ((yPos + 32768) * 100) / 65535;

		switch (hatPos) {
		case SDL_HAT_CENTERED:
			*p_povPosition = (MxU32) -1;
			break;
		case SDL_HAT_UP:
			*p_povPosition = (MxU32) 0;
			break;
		case SDL_HAT_RIGHT:
			*p_povPosition = (MxU32) 9000 / 100;
			break;
		case SDL_HAT_DOWN:
			*p_povPosition = (MxU32) 18000 / 100;
			break;
		case SDL_HAT_LEFT:
			*p_povPosition = (MxU32) 27000 / 100;
			break;
		case SDL_HAT_RIGHTUP:
			*p_povPosition = (MxU32) 4500 / 100;
			break;
		case SDL_HAT_RIGHTDOWN:
			*p_povPosition = (MxU32) 13500 / 100;
			break;
		case SDL_HAT_LEFTUP:
			*p_povPosition = (MxU32) 31500 / 100;
			break;
		case SDL_HAT_LEFTDOWN:
			*p_povPosition = (MxU32) 22500 / 100;
			break;
		default:
			*p_povPosition = (MxU32) -1;
			break;
		}

		return SUCCESS;
	}

	return FAILURE;
}

// FUNCTION: LEGO1 0x1005c470
void LegoInputManager::Register(MxCore* p_notify)
{
	AUTOLOCK(m_criticalSection);

	LegoNotifyListCursor cursor(m_keyboardNotifyList);
	if (!cursor.Find(p_notify)) {
		m_keyboardNotifyList->Append(p_notify);
	}
}

// FUNCTION: LEGO1 0x1005c5c0
void LegoInputManager::UnRegister(MxCore* p_notify)
{
	AUTOLOCK(m_criticalSection);

	LegoNotifyListCursor cursor(m_keyboardNotifyList);
	if (cursor.Find(p_notify)) {
		cursor.Detach();
	}
}

// FUNCTION: LEGO1 0x1005c700
void LegoInputManager::SetCamera(LegoCameraController* p_camera)
{
	m_camera = p_camera;
}

// FUNCTION: LEGO1 0x1005c710
void LegoInputManager::ClearCamera()
{
	m_camera = NULL;
}

// FUNCTION: LEGO1 0x1005c720
// FUNCTION: BETA10 0x100896b8
void LegoInputManager::SetWorld(LegoWorld* p_world)
{
	m_world = p_world;
}

// FUNCTION: LEGO1 0x1005c730
// FUNCTION: BETA10 0x100896dc
void LegoInputManager::ClearWorld()
{
	m_world = NULL;
}

// FUNCTION: LEGO1 0x1005c740
void LegoInputManager::QueueEvent(NotificationId p_id, MxU8 p_modifier, MxLong p_x, MxLong p_y, SDL_Keycode p_key)
{
	LegoEventNotificationParam param = LegoEventNotificationParam(p_id, NULL, p_modifier, p_x, p_y, p_key);

	if (((!m_unk0x88) || ((m_unk0x335 && (param.GetNotification() == c_notificationButtonDown)))) ||
		((m_unk0x336 && (p_key == SDLK_SPACE)))) {
		ProcessOneEvent(param);
	}
}

// FUNCTION: LEGO1 0x1005c820
void LegoInputManager::ProcessEvents()
{
	AUTOLOCK(m_criticalSection);

	LegoEventNotificationParam event;
	while (m_eventQueue->Dequeue(event)) {
		if (ProcessOneEvent(event)) {
			break;
		}
	}
}

// FUNCTION: LEGO1 0x1005c9c0
MxBool LegoInputManager::ProcessOneEvent(LegoEventNotificationParam& p_param)
{
	MxBool processRoi;

	if (p_param.GetNotification() == c_notificationKeyPress) {
		if (!Lego()->IsPaused() || p_param.GetKey() == SDLK_PAUSE) {
			if (p_param.GetKey() == SDLK_LSHIFT || p_param.GetKey() == SDLK_RSHIFT) {
				if (m_unk0x195) {
					m_unk0x80 = FALSE;
					p_param.SetNotification(c_notificationDragEnd);

					if (m_camera) {
						m_camera->Notify(p_param);
					}
				}

				m_unk0x195 = !m_unk0x195;
				return TRUE;
			}

			LegoNotifyListCursor cursor(m_keyboardNotifyList);
			MxCore* target;

			while (cursor.Next(target)) {
				if (target->Notify(p_param) != 0) {
					return TRUE;
				}
			}
		}
	}
	else {
		if (!Lego()->IsPaused()) {
			processRoi = TRUE;

			if (m_unk0x335 != 0) {
				if (p_param.GetNotification() == c_notificationButtonDown) {
					LegoEventNotificationParam notification(c_notificationKeyPress, NULL, 0, 0, 0, SDLK_SPACE);
					LegoNotifyListCursor cursor(m_keyboardNotifyList);
					MxCore* target;

					while (cursor.Next(target)) {
						if (target->Notify(notification) != 0) {
							return TRUE;
						}
					}
				}

				return TRUE;
			}

			if (m_unk0x195 && p_param.GetNotification() == c_notificationButtonDown) {
				m_unk0x195 = 0;
				return TRUE;
			}

			if (m_world != NULL && m_world->Notify(p_param) != 0) {
				return TRUE;
			}

			if (p_param.GetNotification() == c_notificationButtonDown) {
				MxPresenter* presenter = VideoManager()->GetPresenterAt(p_param.GetX(), p_param.GetY());

				if (presenter) {
					if (presenter->GetDisplayZ() < 0) {
						processRoi = FALSE;

						if (m_controlManager->FUN_10029210(p_param, presenter)) {
							return TRUE;
						}
					}
					else {
						LegoROI* roi = PickROI(p_param.GetX(), p_param.GetY());

						if (roi == NULL && m_controlManager->FUN_10029210(p_param, presenter)) {
							return TRUE;
						}
					}
				}
			}
			else if (p_param.GetNotification() == c_notificationButtonUp) {
				if (g_unk0x100f31b0 != -1 || m_controlManager->GetUnknown0x10() ||
					m_controlManager->GetUnknown0x0c() == 1) {
					MxBool result = m_controlManager->FUN_10029210(p_param, NULL);
					StopAutoDragTimer();

					m_unk0x80 = FALSE;
					m_unk0x81 = FALSE;
					return result;
				}
			}

			if (FUN_1005cdf0(p_param)) {
				if (processRoi && p_param.GetNotification() == c_notificationClick) {
					LegoROI* roi = PickROI(p_param.GetX(), p_param.GetY());
					p_param.SetROI(roi);

					if (roi && roi->GetVisibility() == TRUE) {
						for (OrientableROI* parent = roi->GetParentROI(); parent; parent = parent->GetParentROI()) {
							roi = (LegoROI*) parent;
						}

						LegoEntity* entity = roi->GetEntity();
						if (entity && entity->Notify(p_param) != 0) {
							return TRUE;
						}
					}
				}

				if (m_camera && m_camera->Notify(p_param) != 0) {
					return TRUE;
				}
			}
		}
	}

	return FALSE;
}

// FUNCTION: LEGO1 0x1005cdf0
// FUNCTION: BETA10 0x10089cc1
MxBool LegoInputManager::FUN_1005cdf0(LegoEventNotificationParam& p_param)
{
	MxBool result = FALSE;

	switch (p_param.GetNotification()) {
	case c_notificationButtonDown:
		m_x = p_param.GetX();
		m_y = p_param.GetY();
		m_unk0x80 = FALSE;
		m_unk0x81 = TRUE;
		StartAutoDragTimer();
		break;
	case c_notificationButtonUp:
		StopAutoDragTimer();

		if (m_unk0x80) {
			p_param.SetNotification(c_notificationDragEnd);
			result = TRUE;
		}
		else if (m_unk0x81) {
			p_param.SetX(m_x);
			p_param.SetY(m_y);
			p_param.SetNotification(c_notificationClick);
			result = TRUE;
		}

		m_unk0x80 = FALSE;
		m_unk0x81 = FALSE;
		break;
	case c_notificationMouseMove:
		if (m_unk0x195) {
			p_param.SetModifier(LegoEventNotificationParam::c_lButtonState);
		}

		if ((m_unk0x195 || m_unk0x81) && p_param.GetModifier() & LegoEventNotificationParam::c_lButtonState) {
			if (!m_unk0x80) {
				if (m_unk0x195) {
					m_x = p_param.GetX();
					m_y = p_param.GetY();
				}

				MxS32 diffX = p_param.GetX() - m_x;
				MxS32 diffY = p_param.GetY() - m_y;
				MxS32 t = diffX * diffX + diffY * diffY;

				if (m_unk0x195 || t > m_unk0x74) {
					StopAutoDragTimer();
					m_unk0x80 = TRUE;
					p_param.SetNotification(c_notificationDragStart);
					result = TRUE;
					p_param.SetX(m_x);
					p_param.SetY(m_y);
				}
			}
			else {
				p_param.SetNotification(c_notificationDrag);
				result = TRUE;
			}
		}
		break;
	case c_notificationTimer:
		if (p_param.GetModifier() == m_autoDragTimerID) {
			StopAutoDragTimer();

			if (m_unk0x81) {
				m_unk0x80 = TRUE;
				p_param.SetX(m_x);
				p_param.SetY(m_y);
				p_param.SetModifier(LegoEventNotificationParam::c_lButtonState);
				p_param.SetNotification(c_notificationDragStart);
				result = TRUE;
			}
			else {
				m_unk0x80 = FALSE;
			}
		}
		break;
	}

	return result;
}

static Uint32 SDLCALL LegoInputManagerTimerCallback(void* userdata, SDL_TimerID timerID, Uint32 interval)
{
	LegoInputManager* inputManager = (LegoInputManager*) userdata;
	SDL_Event event;
	event.type = g_legoSdlEvents.m_windowsMessage;
	event.user.code = WM_TIMER;
	event.user.data1 = (void*) (uintptr_t) timerID;
	event.user.data2 = NULL;
	return interval;
}

// FUNCTION: LEGO1 0x1005cfb0
// FUNCTION: BETA10 0x10089fc5
void LegoInputManager::StartAutoDragTimer()
{
	m_autoDragTimerID = SDL_AddTimer(m_autoDragTime, LegoInputManagerTimerCallback, this);
}

// FUNCTION: LEGO1 0x1005cfd0
// FUNCTION: BETA10 0x1008a005
void LegoInputManager::StopAutoDragTimer()
{
	if (m_autoDragTimerID) {
		SDL_RemoveTimer(m_autoDragTimerID);
		m_autoDragTimerID = 0;
	}
}

// FUNCTION: LEGO1 0x1005cff0
void LegoInputManager::EnableInputProcessing()
{
	m_unk0x88 = FALSE;
	g_unk0x100f31b0 = -1;
	g_unk0x100f31b4 = NULL;
}<|MERGE_RESOLUTION|>--- conflicted
+++ resolved
@@ -132,13 +132,8 @@
 		keyFlags |= c_right;
 	}
 
-<<<<<<< HEAD
 	if (m_keyboardState[SDL_SCANCODE_LCTRL] || m_keyboardState[SDL_SCANCODE_RCTRL]) {
-		keyFlags |= c_bit5;
-=======
-	if ((m_keyboardState[DIK_LCONTROL] | m_keyboardState[DIK_RCONTROL]) & 0x80) {
 		keyFlags |= c_ctrl;
->>>>>>> 5fd5a4ce
 	}
 
 	p_keyFlags = keyFlags;
