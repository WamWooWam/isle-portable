#include "police.h"

#include "jukebox.h"
#include "jukebox_actions.h"
#include "legocontrolmanager.h"
#include "legogamestate.h"
#include "legoinputmanager.h"
#include "legomain.h"
#include "misc.h"
#include "mxactionnotificationparam.h"
#include "mxbackgroundaudiomanager.h"
#include "mxmisc.h"
#include "mxnotificationmanager.h"
#include "mxtransitionmanager.h"
#include "police_actions.h"
#include "scripts.h"

DECOMP_SIZE_ASSERT(Police, 0x110)
DECOMP_SIZE_ASSERT(PoliceState, 0x10)

// FUNCTION: LEGO1 0x1005e130
Police::Police()
{
	m_policeState = NULL;
	m_destLocation = LegoGameState::e_undefined;
	NotificationManager()->Register(this);
}

// FUNCTION: LEGO1 0x1005e320
Police::~Police()
{
	if (InputManager()->GetWorld() == this) {
		InputManager()->ClearWorld();
	}

	ControlManager()->Unregister(this);
	InputManager()->UnRegister(this);
	NotificationManager()->Unregister(this);
}

// FUNCTION: LEGO1 0x1005e3e0
MxResult Police::Create(MxDSAction& p_dsAction)
{
	MxResult ret = LegoWorld::Create(p_dsAction);
	if (ret == SUCCESS) {
		InputManager()->SetWorld(this);
		ControlManager()->Register(this);
	}

	SetIsWorldActive(FALSE);
	InputManager()->Register(this);

	LegoGameState* gameState = GameState();
	PoliceState* policeState = (PoliceState*) gameState->GetState("PoliceState");
	if (!policeState) {
		policeState = (PoliceState*) gameState->CreateState("PoliceState");
	}

	m_policeState = policeState;
	GameState()->m_currentArea = LegoGameState::e_police;
	GameState()->StopArea(LegoGameState::e_previousArea);
	return ret;
}

// FUNCTION: LEGO1 0x1005e480
// FUNCTION: BETA10 0x100f04a3
MxLong Police::Notify(MxParam& p_param)
{
	MxLong result = 0;
	MxNotificationParam& param = (MxNotificationParam&) p_param;
	LegoWorld::Notify(p_param);

	if (m_worldStarted) {
		switch (param.GetNotification()) {
		case c_notificationEndAction:
			result = HandleEndAction((MxEndActionNotificationParam&) p_param);
			break;
		case c_notificationKeyPress:
			result = HandleKeyPress(((LegoEventNotificationParam&) p_param));
			break;
		case c_notificationControl:
			result = HandleControl((LegoControlManagerNotificationParam&) p_param);
			break;
		case c_notificationTransitioned:
			GameState()->SwitchArea(m_destLocation);
			break;
		}
	}

	return result;
}

// FUNCTION: LEGO1 0x1005e530
void Police::ReadyWorld()
{
	LegoWorld::ReadyWorld();
	PlayMusic(JukeboxScript::c_PoliceStation_Music);
	FUN_10015820(FALSE, LegoOmni::c_disableInput | LegoOmni::c_disable3d | LegoOmni::c_clearScreen);
}

// FUNCTION: LEGO1 0x1005e550
MxLong Police::HandleControl(LegoControlManagerNotificationParam& p_param)
{
	if (p_param.m_unk0x28 == 1) {
		switch (p_param.m_clickedObjectId) {
		case PoliceScript::c_LeftArrow_Ctl:
		case PoliceScript::c_RightArrow_Ctl:
			if (m_policeState->GetState() == PoliceState::e_playingAnimation) {
				DeleteObjects(&m_atomId, PoliceScript::c_nps001ni_RunAnim, PoliceScript::c_nps002la_RunAnim);
			}

			BackgroundAudioManager()->Stop();
			m_destLocation = LegoGameState::Area::e_polidoor;
			TransitionManager()->StartTransition(MxTransitionManager::e_mosaic, 50, FALSE, FALSE);
			break;
		case PoliceScript::c_Info_Ctl:
			if (m_policeState->GetState() == PoliceState::e_playingAnimation) {
				DeleteObjects(&m_atomId, PoliceScript::c_nps001ni_RunAnim, PoliceScript::c_nps002la_RunAnim);
			}

			BackgroundAudioManager()->Stop();
			m_destLocation = LegoGameState::Area::e_infomain;
			TransitionManager()->StartTransition(MxTransitionManager::e_mosaic, 50, FALSE, FALSE);
			break;
		case PoliceScript::c_Door_Ctl:
			if (m_policeState->GetState() == PoliceState::e_playingAnimation) {
				DeleteObjects(&m_atomId, PoliceScript::c_nps001ni_RunAnim, PoliceScript::c_nps002la_RunAnim);
			}

			BackgroundAudioManager()->Stop();
			m_destLocation = LegoGameState::Area::e_copterbuild;
			TransitionManager()->StartTransition(MxTransitionManager::e_mosaic, 50, FALSE, FALSE);
			break;
		case PoliceScript::c_Donut_Ctl:
			m_policeState->StartAnimation();
		}
	}

	return 1;
}

// FUNCTION: LEGO1 0x1005e6a0
MxLong Police::HandleEndAction(MxEndActionNotificationParam& p_param)
{
	MxDSAction* action = p_param.GetAction();

	if (m_radio.Notify(p_param) == 0 && m_atomId == action->GetAtomId()) {
		if (m_policeState->GetState() == PoliceState::e_playingAnimation) {
			m_policeState->SetState(PoliceState::e_noAnimation);
			return 1;
		}

		return 0;
	}

	return 0;
}

// FUNCTION: LEGO1 0x1005e6f0
MxLong Police::HandleKeyPress(LegoEventNotificationParam& p_param)
{
	MxLong result = 0;

<<<<<<< HEAD
	if (p_param.GetKey() == SDLK_SPACE && m_policeState->GetUnknown0x0c() == 1) {
=======
	if (p_param.GetKey() == VK_SPACE && m_policeState->GetState() == PoliceState::e_playingAnimation) {
>>>>>>> 99ff92e4
		DeleteObjects(&m_atomId, PoliceScript::c_nps001ni_RunAnim, PoliceScript::c_nps002la_RunAnim);
		m_policeState->SetState(PoliceState::e_noAnimation);
		return 1;
	}

	return 0;
}

// FUNCTION: LEGO1 0x1005e740
void Police::Enable(MxBool p_enable)
{
	LegoWorld::Enable(p_enable);

	if (p_enable) {
		InputManager()->SetWorld(this);
		SetIsWorldActive(FALSE);
	}
	else {
		if (InputManager()->GetWorld() == this) {
			InputManager()->ClearWorld();
		}
	}
}

// FUNCTION: LEGO1 0x1005e790
MxBool Police::Escape()
{
	DeleteObjects(&m_atomId, PoliceScript::c_nps001ni_RunAnim, 510);
	m_destLocation = LegoGameState::e_infomain;
	return TRUE;
}

// FUNCTION: LEGO1 0x1005e7c0
PoliceState::PoliceState()
{
<<<<<<< HEAD
	m_unk0x0c = 0;
	m_policeScript = (SDL_rand(2) == 0) ? PoliceScript::c_nps002la_RunAnim : PoliceScript::c_nps001ni_RunAnim;
=======
	m_state = PoliceState::e_noAnimation;
	m_policeScript = (rand() % 2 == 0) ? PoliceScript::c_nps002la_RunAnim : PoliceScript::c_nps001ni_RunAnim;
>>>>>>> 99ff92e4
}

// FUNCTION: LEGO1 0x1005e990
// FUNCTION: BETA10 0x100f08b0
MxResult PoliceState::Serialize(LegoStorage* p_storage)
{
	LegoState::Serialize(p_storage);

	if (p_storage->IsReadMode()) {
		p_storage->ReadS32((MxS32&) m_policeScript);
	}
	else {
		p_storage->WriteS32(m_policeScript);
	}

	return SUCCESS;
}

// FUNCTION: LEGO1 0x1005ea40
void PoliceState::StartAnimation()
{
	PoliceScript::Script policeScript;

	if (m_state == PoliceState::e_playingAnimation) {
		return;
	}

	switch (UserActor()->GetActorId()) {
	case LegoActor::c_nick:
		policeScript = PoliceScript::c_nps002la_RunAnim;
		m_policeScript = policeScript;
		break;
	case LegoActor::c_laura:
		policeScript = PoliceScript::c_nps001ni_RunAnim;
		m_policeScript = policeScript;
		break;
	default:
		policeScript = m_policeScript;
		m_policeScript = policeScript == PoliceScript::c_nps002la_RunAnim ? PoliceScript::c_nps001ni_RunAnim
																		  : PoliceScript::c_nps002la_RunAnim;
	}

	{
		MxDSAction action;
		action.SetObjectId(policeScript);
		action.SetAtomId(*g_policeScript);
		Start(&action);
	}

	m_state = PoliceState::e_playingAnimation;
}<|MERGE_RESOLUTION|>--- conflicted
+++ resolved
@@ -161,11 +161,7 @@
 {
 	MxLong result = 0;
 
-<<<<<<< HEAD
-	if (p_param.GetKey() == SDLK_SPACE && m_policeState->GetUnknown0x0c() == 1) {
-=======
-	if (p_param.GetKey() == VK_SPACE && m_policeState->GetState() == PoliceState::e_playingAnimation) {
->>>>>>> 99ff92e4
+	if (p_param.GetKey() == SDLK_SPACE && m_policeState->GetState() == PoliceState::e_playingAnimation) {
 		DeleteObjects(&m_atomId, PoliceScript::c_nps001ni_RunAnim, PoliceScript::c_nps002la_RunAnim);
 		m_policeState->SetState(PoliceState::e_noAnimation);
 		return 1;
@@ -201,13 +197,8 @@
 // FUNCTION: LEGO1 0x1005e7c0
 PoliceState::PoliceState()
 {
-<<<<<<< HEAD
-	m_unk0x0c = 0;
+	m_state = PoliceState::e_noAnimation;
 	m_policeScript = (SDL_rand(2) == 0) ? PoliceScript::c_nps002la_RunAnim : PoliceScript::c_nps001ni_RunAnim;
-=======
-	m_state = PoliceState::e_noAnimation;
-	m_policeScript = (rand() % 2 == 0) ? PoliceScript::c_nps002la_RunAnim : PoliceScript::c_nps001ni_RunAnim;
->>>>>>> 99ff92e4
 }
 
 // FUNCTION: LEGO1 0x1005e990
