#include "hospital.h"

#include "hospital_actions.h"
#include "isle.h"
#include "islepathactor.h"
#include "jukebox.h"
#include "jukebox_actions.h"
#include "legocontrolmanager.h"
#include "legoinputmanager.h"
#include "legomain.h"
#include "legoutils.h"
#include "misc.h"
#include "mxactionnotificationparam.h"
#include "mxbackgroundaudiomanager.h"
#include "mxmisc.h"
#include "mxnotificationmanager.h"
#include "mxstillpresenter.h"
#include "mxticklemanager.h"
#include "mxtimer.h"
#include "mxtransitionmanager.h"
#include "scripts.h"

#include <SDL3/SDL_stdinc.h>

DECOMP_SIZE_ASSERT(Hospital, 0x12c)
DECOMP_SIZE_ASSERT(HospitalState, 0x18)

// GLOBAL: LEGO1 0x100f7918
undefined4 g_unk0x100f7918 = 3;

// GLOBAL: LEGO1 0x100f791c
MxBool g_copLedEnabled = FALSE;

// GLOBAL: LEGO1 0x100f7920
MxBool g_pizzaLedEnabled = FALSE;

// FUNCTION: LEGO1 0x100745e0
Hospital::Hospital()
{
	m_currentActorId = LegoActor::c_none;
	m_unk0x100 = 0;
	m_hospitalState = NULL;
	m_unk0x108 = 0;
	m_destLocation = LegoGameState::e_undefined;
	m_currentAction = HospitalScript::c__StartUp;
	m_copLedBitmap = NULL;
	m_pizzaLedBitmap = NULL;
	m_unk0x118 = 0;
	m_copLedAnimTimer = 0;
	m_pizzaLedAnimTimer = 0;
	m_unk0x128 = 0;
	NotificationManager()->Register(this);
}

// FUNCTION: LEGO1 0x100747f0
Hospital::~Hospital()
{
	InputManager()->UnRegister(this);
	if (InputManager()->GetWorld() == this) {
		InputManager()->ClearWorld();
	}

	ControlManager()->Unregister(this);
	TickleManager()->UnregisterClient(this);

	m_hospitalState->m_unk0x08 = 3;

	NotificationManager()->Unregister(this);
	g_unk0x100f7918 = 3;
}

// FUNCTION: LEGO1 0x100748c0
MxResult Hospital::Create(MxDSAction& p_dsAction)
{
	MxResult result = LegoWorld::Create(p_dsAction);
	if (result == SUCCESS) {
		InputManager()->SetWorld(this);
		ControlManager()->Register(this);
	}

	SetIsWorldActive(FALSE);

	m_hospitalState = (HospitalState*) GameState()->GetState("HospitalState");
	if (!m_hospitalState) {
		m_hospitalState = (HospitalState*) GameState()->CreateState("HospitalState");
		m_hospitalState->m_unk0x08 = 1;
	}
	else if (m_hospitalState->m_unk0x08 == 4) {
		m_hospitalState->m_unk0x08 = 4;
	}
	else {
		m_hospitalState->m_unk0x08 = 3;
	}

	GameState()->m_currentArea = LegoGameState::e_hospital;
	GameState()->StopArea(LegoGameState::e_previousArea);

	InputManager()->Register(this);
	EnableAnimations(FALSE);

	return result;
}

// FUNCTION: LEGO1 0x10074990
// FUNCTION: BETA10 0x1002ca3b
MxLong Hospital::Notify(MxParam& p_param)
{
	MxLong result = 0;
	MxNotificationParam& param = (MxNotificationParam&) p_param;
	LegoWorld::Notify(p_param);

	if (m_worldStarted) {
		switch (param.GetNotification()) {
		case c_notificationEndAction:
			result = HandleEndAction((MxEndActionNotificationParam&) p_param);
			break;
		case c_notificationKeyPress:
			result = HandleKeyPress((((LegoEventNotificationParam&) p_param)).GetKey());
			break;
		case c_notificationButtonDown:
			result = HandleButtonDown(((LegoControlManagerNotificationParam&) p_param));
			break;
		case c_notificationControl:
			result = HandleControl((LegoControlManagerNotificationParam&) p_param);
			break;
		case c_notificationTransitioned:
			if (m_destLocation != LegoGameState::e_undefined) {
				GameState()->SwitchArea(m_destLocation);
			}
			break;
		}
	}

	return result;
}

// FUNCTION: LEGO1 0x10074a60
void Hospital::ReadyWorld()
{
	PlayMusic(JukeboxScript::c_Hospital_Music);

	m_copLedBitmap = (MxStillPresenter*) Find("MxStillPresenter", "CopLed_Bitmap");
	m_pizzaLedBitmap = (MxStillPresenter*) Find("MxStillPresenter", "PizzaLed_Bitmap");

	if (UserActor() == NULL) {
		m_currentActorId = LegoActor::c_laura;
	}
	else {
		m_currentActorId = UserActor()->GetActorId();
	}

	switch (m_currentActorId) {
	case LegoActor::c_pepper:
		m_hospitalState->m_unk0x0c = m_hospitalState->m_unk0x0e;

		if (m_hospitalState->m_unk0x0e < 5) {
			m_hospitalState->m_unk0x0e += 1;
		}

		break;
	case LegoActor::c_mama:
		m_hospitalState->m_unk0x0c = m_hospitalState->m_unk0x10;

		if (m_hospitalState->m_unk0x10 < 5) {
			m_hospitalState->m_unk0x10 += 1;
		}

		break;
	case LegoActor::c_papa:
		m_hospitalState->m_unk0x0c = m_hospitalState->m_unk0x12;

		if (m_hospitalState->m_unk0x12 < 5) {
			m_hospitalState->m_unk0x12 += 1;
		}

		break;
	case LegoActor::c_nick:
		m_hospitalState->m_unk0x0c = m_hospitalState->m_unk0x14;

		if (m_hospitalState->m_unk0x14 < 5) {
			m_hospitalState->m_unk0x14 += 1;
		}

		break;
	case LegoActor::c_laura:
		m_hospitalState->m_unk0x0c = m_hospitalState->m_unk0x16;

		if (m_hospitalState->m_unk0x16 < 5) {
			m_hospitalState->m_unk0x16 += 1;
		}

		break;
	}

	if (m_hospitalState->m_unk0x0c < 3) {
		HospitalScript::Script hospitalScript[] = {
			HospitalScript::c_hho002cl_RunAnim,
			HospitalScript::c_hho004jk_RunAnim,
			HospitalScript::c_hho007p1_RunAnim
		};

		m_hospitalState->m_unk0x08 = 5;

		PlayAction(hospitalScript[m_hospitalState->m_unk0x0c]);
		m_currentAction = hospitalScript[m_hospitalState->m_unk0x0c];
	}
	else {
		m_unk0x100 = 1;
		m_time = Timer()->GetTime();

		m_hospitalState->m_unk0x08 = 6;

		PlayAction(HospitalScript::c_hho003cl_RunAnim);
		m_currentAction = HospitalScript::c_hho003cl_RunAnim;
	}

	m_unk0x108 = 1;

	FUN_10015820(FALSE, LegoOmni::c_disableInput | LegoOmni::c_disable3d | LegoOmni::c_clearScreen);
}

// FUNCTION: LEGO1 0x10074dd0
MxLong Hospital::HandleKeyPress(SDL_Keycode p_key)
{
	MxLong result = 0;

	if (p_key == SDLK_SPACE && g_unk0x100f7918 == 0) {
		DeleteObjects(&m_atomId, HospitalScript::c_hho002cl_RunAnim, HospitalScript::c_hho006cl_RunAnim);
		result = 1;
	}

	return result;
}

// FUNCTION: LEGO1 0x10074e00
MxLong Hospital::HandleEndAction(MxEndActionNotificationParam& p_param)
{
	MxLong result = 0;
	MxDSAction* action = p_param.GetAction();
	Act1State* act1State;

	if (action->GetAtomId() != m_atomId) {
		return result;
	}

	m_unk0x108 = 0;

	switch (m_hospitalState->m_unk0x08) {
	case 5:
		m_hospitalState->m_unk0x08 = 7;
		PlayAction(HospitalScript::c_hho006cl_RunAnim);

		m_currentAction = HospitalScript::c_hho006cl_RunAnim;
		m_unk0x108 = 1;
		m_unk0x118 = 1;
		g_unk0x100f7918 = 0;
		break;
	case 6:
		m_time = Timer()->GetTime();
		m_unk0x100 = 1;
		break;
	case 7:
	case 10:
		m_hospitalState->m_unk0x08 = 8;
		m_unk0x100 = 1;
		m_time = Timer()->GetTime();
		break;
	case 11:
		switch (m_currentActorId) {
		case LegoActor::c_pepper:
			switch (m_hospitalState->m_unk0x0e) {
			case 0:
			case 1:
				m_hospitalState->m_unk0x08 = 12;
				PlayAction(HospitalScript::c_hho017cl_RunAnim);

				m_currentAction = HospitalScript::c_hho017cl_RunAnim;
				m_unk0x108 = 1;
				break;
			default:
				m_hospitalState->m_unk0x08 = 12;
				PlayAction(HospitalScript::c_hho018cl_RunAnim);

				m_currentAction = HospitalScript::c_hho018cl_RunAnim;
				m_unk0x108 = 1;
				break;
			}
			break;
		case LegoActor::c_mama:
			switch (m_hospitalState->m_unk0x10) {
			case 0:
			case 1:
				m_hospitalState->m_unk0x08 = 12;
				PlayAction(HospitalScript::c_hho019cl_RunAnim);

				m_currentAction = HospitalScript::c_hho019cl_RunAnim;
				m_unk0x108 = 1;
				break;
			default:
				m_hospitalState->m_unk0x08 = 12;
				PlayAction(HospitalScript::c_hho020cl_RunAnim);

				m_currentAction = HospitalScript::c_hho020cl_RunAnim;
				m_unk0x108 = 1;
				break;
			}
			break;
		case LegoActor::c_papa:
			switch (m_hospitalState->m_unk0x12) {
			case 0:
			case 1:
				m_hospitalState->m_unk0x08 = 12;
				PlayAction(HospitalScript::c_hho023cl_RunAnim);

				m_currentAction = HospitalScript::c_hho023cl_RunAnim;
				m_unk0x108 = 1;
				break;
			default:
				m_hospitalState->m_unk0x08 = 12;
				PlayAction(HospitalScript::c_hho024cl_RunAnim);

				m_currentAction = HospitalScript::c_hho024cl_RunAnim;
				m_unk0x108 = 1;
				break;
			}
			break;
		case LegoActor::c_nick:
			switch (m_hospitalState->m_unk0x14) {
			case 0:
			case 1:
				m_hospitalState->m_unk0x08 = 12;
				PlayAction(HospitalScript::c_hho021cl_RunAnim);

				m_currentAction = HospitalScript::c_hho021cl_RunAnim;
				m_unk0x108 = 1;
				break;
			default:
				m_hospitalState->m_unk0x08 = 12;
				PlayAction(HospitalScript::c_hhoa22cl_RunAnim);

				m_currentAction = HospitalScript::c_hhoa22cl_RunAnim;
				m_unk0x108 = 1;
				break;
			}
			break;
		case LegoActor::c_laura:
			switch (m_hospitalState->m_unk0x16) {
			case 0:
			case 1:
				m_hospitalState->m_unk0x08 = 12;
				PlayAction(HospitalScript::c_hho025cl_RunAnim);

				m_currentAction = HospitalScript::c_hho025cl_RunAnim;
				m_unk0x108 = 1;
				break;
			default:
				m_hospitalState->m_unk0x08 = 12;
				PlayAction(HospitalScript::c_hho026cl_RunAnim);

				m_currentAction = HospitalScript::c_hho026cl_RunAnim;
				m_unk0x108 = 1;
				break;
			}
			break;
		}
		break;
	case 12:
		m_hospitalState->m_unk0x08 = 9;
		act1State = (Act1State*) GameState()->GetState("Act1State");
		act1State->SetUnknown18(9);
	case 14:
		if (m_unk0x128 == 0) {
			m_unk0x128 = 1;
			m_destLocation = LegoGameState::e_unk31;

			DeleteObjects(&m_atomId, HospitalScript::c_hho002cl_RunAnim, HospitalScript::c_hho006cl_RunAnim);
			TransitionManager()->StartTransition(MxTransitionManager::e_mosaic, 50, FALSE, FALSE);
		}
		break;
	case 15:
		if (m_unk0x128 == 0) {
			m_unk0x128 = 1;
			m_destLocation = LegoGameState::e_infomain;

			DeleteObjects(&m_atomId, HospitalScript::c_hho002cl_RunAnim, HospitalScript::c_hho006cl_RunAnim);
			TransitionManager()->StartTransition(MxTransitionManager::e_mosaic, 50, FALSE, FALSE);
		}
		break;
	}

	result = 1;

	return result;
}

// FUNCTION: LEGO1 0x10075710
// FUNCTION: BETA10 0x1002d2b1
MxLong Hospital::HandleButtonDown(LegoControlManagerNotificationParam& p_param)
{
	if (m_unk0x100 == 1) {
		LegoROI* roi = PickROI(p_param.GetX(), p_param.GetY());
		if (roi != NULL) {
			const LegoChar* roiName = roi->GetName();

			if (roiName[0] == '*') {
				roiName += 1;
			}

<<<<<<< HEAD
			if (!SDL_strcasecmp("actor_ha", roiName)) {
				LegoInputManager* inputManager = InputManager();
				inputManager->SetUnknown88(TRUE);
				inputManager->SetUnknown336(FALSE);
=======
			if (!strcmpi("actor_ha", roiName)) {
				InputManager()->DisableInputProcessing();
>>>>>>> 777dfa82

				m_unk0x100 = 3;

				if (m_hospitalState->m_unk0x08 == 6) {
					if (m_unk0x128 == 0) {
						m_unk0x128 = 1;

						TickleManager()->UnregisterClient(this);

						m_hospitalState->m_unk0x08 = 9;
						Act1State* act1State = (Act1State*) GameState()->GetState("Act1State");
						assert(act1State);

						act1State->m_unk0x018 = 9;

						m_destLocation = LegoGameState::e_unk31;
						DeleteObjects(
							&m_atomId,
							HospitalScript::c_hho002cl_RunAnim,
							HospitalScript::c_hho006cl_RunAnim
						);
						TransitionManager()->StartTransition(MxTransitionManager::e_mosaic, 50, FALSE, FALSE);
					}
				}
				else if (m_hospitalState->m_unk0x08 == 10 || m_hospitalState->m_unk0x08 == 8) {
					if (m_hospitalState->m_unk0x08 == 10) {
						m_hospitalState->m_unk0x08 = 11;

						BackgroundAudioManager()->RaiseVolume();
						DeleteObjects(
							&m_atomId,
							HospitalScript::c_hho002cl_RunAnim,
							HospitalScript::c_hho006cl_RunAnim
						);
					}
					else {
						switch (m_currentActorId) {
						case LegoActor::c_pepper:
							switch (m_hospitalState->m_unk0x0e) {
							case 0:
							case 1:
								m_hospitalState->m_unk0x08 = 12;
								PlayAction(HospitalScript::c_hho017cl_RunAnim);

								m_currentAction = HospitalScript::c_hho017cl_RunAnim;
								m_unk0x108 = 1;
								break;
							default:
								m_hospitalState->m_unk0x08 = 12;
								PlayAction(HospitalScript::c_hho018cl_RunAnim);

								m_currentAction = HospitalScript::c_hho018cl_RunAnim;
								m_unk0x108 = 1;
								break;
							}
							break;
						case LegoActor::c_mama:
							switch (m_hospitalState->m_unk0x10) {
							case 0:
							case 1:
								m_hospitalState->m_unk0x08 = 12;
								PlayAction(HospitalScript::c_hho019cl_RunAnim);

								m_currentAction = HospitalScript::c_hho019cl_RunAnim;
								m_unk0x108 = 1;
								break;
							default:
								m_hospitalState->m_unk0x08 = 12;
								PlayAction(HospitalScript::c_hho020cl_RunAnim);

								m_currentAction = HospitalScript::c_hho020cl_RunAnim;
								m_unk0x108 = 1;
								break;
							}
							break;
						case LegoActor::c_nick:
							switch (m_hospitalState->m_unk0x14) {
							case 0:
							case 1:
								m_hospitalState->m_unk0x08 = 12;
								PlayAction(HospitalScript::c_hho021cl_RunAnim);

								m_currentAction = HospitalScript::c_hho021cl_RunAnim;
								m_unk0x108 = 1;
								break;
							default:
								m_hospitalState->m_unk0x08 = 12;
								PlayAction(HospitalScript::c_hhoa22cl_RunAnim);

								m_currentAction = HospitalScript::c_hhoa22cl_RunAnim;
								m_unk0x108 = 1;
								break;
							}
							break;
						case LegoActor::c_papa:
							switch (m_hospitalState->m_unk0x12) {
							case 0:
							case 1:
								m_hospitalState->m_unk0x08 = 12;
								PlayAction(HospitalScript::c_hho023cl_RunAnim);

								m_currentAction = HospitalScript::c_hho023cl_RunAnim;
								m_unk0x108 = 1;
								break;
							default:
								m_hospitalState->m_unk0x08 = 12;
								PlayAction(HospitalScript::c_hho024cl_RunAnim);

								m_currentAction = HospitalScript::c_hho024cl_RunAnim;
								m_unk0x108 = 1;
								break;
							}
							break;
						case LegoActor::c_laura:
							switch (m_hospitalState->m_unk0x16) {
							case 0:
							case 1:
								m_hospitalState->m_unk0x08 = 12;
								PlayAction(HospitalScript::c_hho025cl_RunAnim);

								m_currentAction = HospitalScript::c_hho025cl_RunAnim;
								m_unk0x108 = 1;
								break;
							default:
								m_hospitalState->m_unk0x08 = 12;
								PlayAction(HospitalScript::c_hho026cl_RunAnim);

								m_currentAction = HospitalScript::c_hho026cl_RunAnim;
								m_unk0x108 = 1;
								break;
							}
							break;
						}
					}
				}

				return 1;
			}
		}
	}

	return 0;
}

// FUNCTION: LEGO1 0x10075f90
MxBool Hospital::HandleControl(LegoControlManagerNotificationParam& p_param)
{
	if (p_param.m_unk0x28 == 1) {
		switch (p_param.m_clickedObjectId) {
		case HospitalScript::c_Info_Ctl:
			BackgroundAudioManager()->RaiseVolume();
			DeleteObjects(&m_atomId, HospitalScript::c_hho002cl_RunAnim, HospitalScript::c_hho006cl_RunAnim);

			if (m_unk0x100 == 1) {
				m_hospitalState->m_unk0x08 = 14;

				PlayAction(HospitalScript::c_hho016cl_RunAnim);
				m_currentAction = HospitalScript::c_hho016cl_RunAnim;
				m_unk0x108 = 1;
			}
			else if (m_unk0x128 == 0) {
				m_unk0x128 = 1;
				m_hospitalState->m_unk0x08 = 13;
				m_destLocation = LegoGameState::e_infomain;

				DeleteObjects(&m_atomId, HospitalScript::c_hho002cl_RunAnim, HospitalScript::c_hho006cl_RunAnim);
				TransitionManager()->StartTransition(MxTransitionManager::e_mosaic, 50, FALSE, FALSE);
			}

			break;

		case HospitalScript::c_Door_Ctl:
			DeleteObjects(&m_atomId, HospitalScript::c_hho002cl_RunAnim, HospitalScript::c_hho006cl_RunAnim);

			if (m_unk0x100 == 1) {
				m_hospitalState->m_unk0x08 = 15;

				PlayAction(HospitalScript::c_hho016cl_RunAnim);
				m_currentAction = HospitalScript::c_hho016cl_RunAnim;
				m_unk0x108 = 1;
			}
			else if (m_unk0x128 == 0) {
				m_unk0x128 = 1;
				m_hospitalState->m_unk0x08 = 13;
				m_destLocation = LegoGameState::e_unk31;

				DeleteObjects(&m_atomId, HospitalScript::c_hho002cl_RunAnim, HospitalScript::c_hho006cl_RunAnim);
				TransitionManager()->StartTransition(MxTransitionManager::e_mosaic, 50, FALSE, FALSE);
			}

			break;
		}
	}

	return TRUE;
}

// FUNCTION: LEGO1 0x10076220
void Hospital::Enable(MxBool p_enable)
{
	LegoWorld::Enable(p_enable);

	if (p_enable) {
		InputManager()->SetWorld(this);
		SetIsWorldActive(FALSE);
	}
	else {
		if (InputManager()->GetWorld() == this) {
			InputManager()->ClearWorld();
		}
	}
}

inline void Hospital::PlayAction(MxU32 p_objectId)
{
	MxDSAction action;
	action.SetAtomId(*g_hospitalScript);
	action.SetObjectId(p_objectId);

	BackgroundAudioManager()->LowerVolume();
	Start(&action);
}

// FUNCTION: LEGO1 0x10076270
MxResult Hospital::Tickle()
{
	if (!m_worldStarted) {
		LegoWorld::Tickle();
		return SUCCESS;
	}

	if (g_unk0x100f7918 != 0) {
		g_unk0x100f7918 -= 1;
	}

	MxLong time = Timer()->GetTime();

	if (m_unk0x118 != 0) {
		if (time - m_copLedAnimTimer > 300) {
			m_copLedAnimTimer = time;
			g_copLedEnabled = !g_copLedEnabled;
			m_copLedBitmap->Enable(g_copLedEnabled);
		}

		if (time - m_pizzaLedAnimTimer > 200) {
			m_pizzaLedAnimTimer = time;
			g_pizzaLedEnabled = !g_pizzaLedEnabled;
			m_pizzaLedBitmap->Enable(g_pizzaLedEnabled);
		}
	}

	return SUCCESS;
}

// FUNCTION: LEGO1 0x10076330
MxBool Hospital::Escape()
{
	DeleteObjects(&m_atomId, HospitalScript::c_hho002cl_RunAnim, 999);
	m_hospitalState->m_unk0x08 = 0;

	m_destLocation = LegoGameState::e_infomain;

	return TRUE;
}

// FUNCTION: LEGO1 0x10076370
HospitalState::HospitalState()
{
	m_unk0x0c = 0;
	m_unk0x0e = 0;
	m_unk0x10 = 0;
	m_unk0x12 = 0;
	m_unk0x14 = 0;
	m_unk0x16 = 0;
}

// FUNCTION: LEGO1 0x10076530
// FUNCTION: BETA10 0x1002db26
MxResult HospitalState::Serialize(LegoStorage* p_storage)
{
	LegoState::Serialize(p_storage);

	if (p_storage->IsWriteMode()) {
		p_storage->WriteS16(m_unk0x0c);
		p_storage->WriteS16(m_unk0x0e);
		p_storage->WriteS16(m_unk0x10);
		p_storage->WriteS16(m_unk0x12);
		p_storage->WriteS16(m_unk0x14);
		p_storage->WriteS16(m_unk0x16);
	}
	else if (p_storage->IsReadMode()) {
		p_storage->ReadS16(m_unk0x0c);
		p_storage->ReadS16(m_unk0x0e);
		p_storage->ReadS16(m_unk0x10);
		p_storage->ReadS16(m_unk0x12);
		p_storage->ReadS16(m_unk0x14);
		p_storage->ReadS16(m_unk0x16);
	}

	return SUCCESS;
}<|MERGE_RESOLUTION|>--- conflicted
+++ resolved
@@ -406,15 +406,8 @@
 				roiName += 1;
 			}
 
-<<<<<<< HEAD
 			if (!SDL_strcasecmp("actor_ha", roiName)) {
-				LegoInputManager* inputManager = InputManager();
-				inputManager->SetUnknown88(TRUE);
-				inputManager->SetUnknown336(FALSE);
-=======
-			if (!strcmpi("actor_ha", roiName)) {
 				InputManager()->DisableInputProcessing();
->>>>>>> 777dfa82
 
 				m_unk0x100 = 3;
 
