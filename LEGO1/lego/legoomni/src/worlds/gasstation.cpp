--- conflicted
+++ resolved
@@ -348,11 +348,7 @@
 // FUNCTION: LEGO1 0x10005920
 MxLong GasStation::HandleKeyPress(SDL_Keycode p_key)
 {
-<<<<<<< HEAD
-	if (p_key == SDLK_SPACE && g_unk0x100f0160 == 0 && m_unk0x106 != 0) {
-=======
-	if (p_key == VK_SPACE && g_animationSkipCounterGasStation == 0 && m_setWithCurrentAction != 0) {
->>>>>>> aeac9f78
+	if (p_key == SDLK_SPACE && g_animationSkipCounterGasStation == 0 && m_setWithCurrentAction != 0) {
 		m_state->StopActions();
 		return 1;
 	}
@@ -368,15 +364,9 @@
 		LegoROI* roi = PickROI(p_param.GetX(), p_param.GetY());
 
 		if (roi != NULL) {
-<<<<<<< HEAD
 			if (!SDL_strncasecmp(roi->GetName(), "capdb", 5) || !SDL_strncasecmp(roi->GetName(), "*capdb", 6)) {
-				m_unk0x104 = 3;
-				m_unk0x114 = FALSE;
-=======
-			if (!strnicmp(roi->GetName(), "capdb", 5) || !strnicmp(roi->GetName(), "*capdb", 6)) {
 				m_waitingState = e_canceled;
 				m_waiting = FALSE;
->>>>>>> aeac9f78
 
 				if (m_state->m_state == GasStationState::e_waitAcceptingQuest) {
 					m_state->m_state = GasStationState::e_afterAcceptingQuest;
