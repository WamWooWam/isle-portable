#include "legoworld.h"

#include "anim/legoanim.h"
#include "legoanimationmanager.h"
#include "legoanimpresenter.h"
#include "legobuildingmanager.h"
#include "legocachesoundmanager.h"
#include "legocameracontroller.h"
#include "legocontrolmanager.h"
#include "legogamestate.h"
#include "legoinputmanager.h"
#include "legolocomotionanimpresenter.h"
#include "legonavcontroller.h"
#include "legoplantmanager.h"
#include "legosoundmanager.h"
#include "legoutils.h"
#include "legovideomanager.h"
#include "misc.h"
#include "mxactionnotificationparam.h"
#include "mxcontrolpresenter.h"
#include "mxmisc.h"
#include "mxnotificationmanager.h"
#include "mxnotificationparam.h"
#include "mxticklemanager.h"
#include "mxutilities.h"
#include "viewmanager/viewmanager.h"

#include <SDL3/SDL_stdinc.h>

DECOMP_SIZE_ASSERT(LegoWorld, 0xf8)
DECOMP_SIZE_ASSERT(LegoEntityList, 0x18)
DECOMP_SIZE_ASSERT(LegoEntityListCursor, 0x10)
DECOMP_SIZE_ASSERT(LegoCacheSoundList, 0x18)
DECOMP_SIZE_ASSERT(LegoCacheSoundListCursor, 0x10)

// FUNCTION: LEGO1 0x1001ca40
LegoWorld::LegoWorld() : m_list0x68(TRUE)
{
	m_startupTicks = e_four;
	m_cameraController = NULL;
	m_entityList = NULL;
	m_cacheSoundList = NULL;
	m_destroyed = FALSE;
	m_hideAnim = NULL;
	m_worldStarted = FALSE;

	NotificationManager()->Register(this);
}

// FUNCTION: LEGO1 0x1001dfa0
LegoWorld::~LegoWorld()
{
	Destroy(TRUE);

	TickleManager()->UnregisterClient(this);
	NotificationManager()->Unregister(this);
}

// FUNCTION: LEGO1 0x1001e0b0
MxResult LegoWorld::Create(MxDSAction& p_dsAction)
{
	MxEntity::Create(p_dsAction);

	m_entityList = new LegoEntityList(TRUE);

	if (!m_entityList) {
		return FAILURE;
	}

	m_cacheSoundList = new LegoCacheSoundList(TRUE);

	if (!m_cacheSoundList) {
		return FAILURE;
	}

	if (!VTable0x54()) {
		return FAILURE;
	}

	if (p_dsAction.GetFlags() & MxDSAction::c_enabled) {
		if (CurrentWorld()) {
			CurrentWorld()->Enable(FALSE);
		}

		SetCurrentWorld(this);
		ControlManager()->FUN_10028df0(&m_controlPresenters);
	}

	SetIsWorldActive(TRUE);
	m_worldId = LegoOmni::e_undefined;
	return SUCCESS;
}

// FUNCTION: LEGO1 0x1001e9d0
// FUNCTION: BETA10 0x100d99ea
void LegoWorld::Destroy(MxBool p_fromDestructor)
{
	m_destroyed = TRUE;

	if (CurrentWorld() == this) {
		ControlManager()->FUN_10028df0(NULL);
		SetCurrentWorld(NULL);
	}

	m_list0x68.DeleteAll();

	if (m_cameraController) {
		delete m_cameraController;
		m_cameraController = NULL;
	}

	MxPresenterListCursor animPresenterCursor(&m_animPresenters);
	MxPresenter* presenter;

	while (animPresenterCursor.First(presenter)) {
		animPresenterCursor.Detach();

		MxDSAction* action = presenter->GetAction();
		if (action) {
			if (presenter->IsA("LegoLocomotionAnimPresenter")) {
				LegoLocomotionAnimPresenter* animPresenter = (LegoLocomotionAnimPresenter*) presenter;

				animPresenter->DecrementUnknown0xd4();
				if (animPresenter->GetUnknown0xd4() == 0) {
					FUN_100b7220(action, MxDSAction::c_world, FALSE);
					presenter->EndAction();
				}
			}
			else {
				FUN_100b7220(action, MxDSAction::c_world, FALSE);
				presenter->EndAction();
			}
		}
	}

	while (!m_set0xa8.empty()) {
		MxCoreSet::iterator it = m_set0xa8.begin();
		MxCore* object = *it;
		m_set0xa8.erase(it);

		if (object->IsA("MxPresenter")) {
			MxPresenter* presenter = (MxPresenter*) object;
			MxDSAction* action = presenter->GetAction();

			if (action) {
				FUN_100b7220(action, MxDSAction::c_world, FALSE);
				presenter->EndAction();
			}
		}
		else {
			delete object;
		}
	}

	MxPresenterListCursor controlPresenterCursor(&m_controlPresenters);

	while (controlPresenterCursor.First(presenter)) {
		controlPresenterCursor.Detach();

		MxDSAction* action = presenter->GetAction();
		if (action) {
			FUN_100b7220(action, MxDSAction::c_world, FALSE);
			presenter->EndAction();
		}
	}

	if (m_worldId != LegoOmni::e_undefined && m_set0xd0.empty()) {
		PlantManager()->Reset(m_worldId);
		BuildingManager()->Reset();
	}

	if (m_entityList) {
		LegoEntityListCursor cursor(m_entityList);
		LegoEntity* entity;

		while (cursor.First(entity)) {
			cursor.Detach();

			if (!(entity->GetFlags() & LegoEntity::c_managerOwned)) {
				delete entity;
			}
		}

		delete m_entityList;
		m_entityList = NULL;
	}

	if (m_cacheSoundList) {
		LegoCacheSoundListCursor cursor(m_cacheSoundList);
		LegoCacheSound* sound;

		while (cursor.First(sound)) {
			cursor.Detach();
			SoundManager()->GetCacheSoundManager()->Destroy(sound);
		}

		delete m_cacheSoundList;
		m_cacheSoundList = NULL;
	}

	while (!m_roiList.empty()) {
		LegoROI* roi = m_roiList.front();
		m_roiList.pop_front();
		delete roi;
	}

	if (!p_fromDestructor) {
		LegoEntity::Destroy(FALSE);
	}
}

// FUNCTION: LEGO1 0x1001f5e0
// FUNCTION: BETA10 0x100d9f5f
MxLong LegoWorld::Notify(MxParam& p_param)
{
	MxLong result = 0;

	switch (((MxNotificationParam&) p_param).GetNotification()) {
	case c_notificationEndAction: {
		MxPresenter* presenter = (MxPresenter*) ((MxEndActionNotificationParam&) p_param).GetSender();
		Remove(presenter);
		result = 1;
		break;
	}
	case c_notificationNewPresenter:
		TickleManager()->RegisterClient(this, 100);
		break;
	}

	return result;
}

// FUNCTION: LEGO1 0x1001f630
// FUNCTION: BETA10 0x100d9fc2
LegoCameraController* LegoWorld::VTable0x54()
{
	MxBool success = FALSE;

	if (!VideoManager()) {
		goto done;
	}
	if (!(m_cameraController = new LegoCameraController())) {
		goto done;
	}
	if (m_cameraController->Create() != SUCCESS) {
		goto done;
	}

	m_cameraController->OnViewSize(
		VideoManager()->GetVideoParam().GetRect().GetWidth(),
		VideoManager()->GetVideoParam().GetRect().GetHeight()
	);

	success = TRUE;

done:
	if (!success) {
		if (m_cameraController) {
			delete m_cameraController;
			m_cameraController = NULL;
		}
	}

	return m_cameraController;
}

// FUNCTION: LEGO1 0x1001f720
// FUNCTION: BETA10 0x100da24b
MxResult LegoWorld::PlaceActor(
	LegoPathActor* p_actor,
	const char* p_name,
	MxS32 p_src,
	float p_srcScale,
	MxS32 p_dest,
	float p_destScale
)
{
	LegoPathControllerListCursor cursor(&m_list0x68);
	LegoPathController* controller;

	while (cursor.Next(controller)) {
		if (controller->PlaceActor(p_actor, p_name, p_src, p_srcScale, p_dest, p_destScale) == SUCCESS) {
			return SUCCESS;
		}
	}

	return FAILURE;
}

// FUNCTION: LEGO1 0x1001fa70
MxResult LegoWorld::PlaceActor(LegoPathActor* p_actor)
{
	LegoPathControllerListCursor cursor(&m_list0x68);
	LegoPathController* controller;

	while (cursor.Next(controller)) {
		if (controller->PlaceActor(p_actor) == SUCCESS) {
			return SUCCESS;
		}
	}

	return FAILURE;
}

// FUNCTION: LEGO1 0x1001fb70
MxResult LegoWorld::PlaceActor(
	LegoPathActor* p_actor,
	LegoAnimPresenter* p_presenter,
	Vector3& p_position,
	Vector3& p_direction
)
{
	LegoPathControllerListCursor cursor(&m_list0x68);
	LegoPathController* controller;

	while (cursor.Next(controller)) {
		if (controller->PlaceActor(p_actor, p_presenter, p_position, p_direction) == SUCCESS) {
			return SUCCESS;
		}
	}

	return FAILURE;
}

// FUNCTION: LEGO1 0x1001fc80
// FUNCTION: BETA10 0x100da4bf
void LegoWorld::RemoveActor(LegoPathActor* p_actor)
{
	LegoPathControllerListCursor cursor(&m_list0x68);
	LegoPathController* controller;

	while (cursor.Next(controller)) {
		if (controller->RemoveActor(p_actor) == SUCCESS) {
			break;
		}
	}
}

// FUNCTION: BETA10 0x100da560
MxBool LegoWorld::ActorExists(LegoPathActor* p_actor)
{
	LegoPathControllerListCursor cursor(&m_list0x68);
	LegoPathController* controller;

	while (cursor.Next(controller)) {
		if (controller->ActorExists(p_actor) == TRUE) {
			return TRUE;
		}
	}

	return FALSE;
}

// FUNCTION: LEGO1 0x1001fda0
// FUNCTION: BETA10 0x100da621
void LegoWorld::FUN_1001fda0(LegoAnimPresenter* p_presenter)
{
	LegoPathControllerListCursor cursor(&m_list0x68);
	LegoPathController* controller;

	while (cursor.Next(controller)) {
		controller->FUN_100468f0(p_presenter);
	}
}

// FUNCTION: LEGO1 0x1001fe90
// FUNCTION: BETA10 0x100da6b5
void LegoWorld::FUN_1001fe90(LegoAnimPresenter* p_presenter)
{
	LegoPathControllerListCursor cursor(&m_list0x68);
	LegoPathController* controller;

	while (cursor.Next(controller)) {
		controller->FUN_10046930(p_presenter);
	}
}

// FUNCTION: LEGO1 0x1001ff80
void LegoWorld::AddPath(LegoPathController* p_controller)
{
	p_controller->FUN_10046bb0(this);
	m_list0x68.Append(p_controller);
}

// FUNCTION: LEGO1 0x10020020
// FUNCTION: BETA10 0x100da77c
LegoPathBoundary* LegoWorld::FindPathBoundary(const char* p_name)
{
	LegoPathControllerListCursor cursor(&m_list0x68);
	LegoPathController* controller;

	while (cursor.Next(controller)) {
		LegoPathBoundary* boundary = controller->GetPathBoundary(p_name);

		if (boundary) {
			return boundary;
		}
	}

	return NULL;
}

// FUNCTION: LEGO1 0x10020120
MxResult LegoWorld::GetCurrPathInfo(LegoPathBoundary** p_boundaries, MxS32& p_numL)
{
	LegoPathControllerListCursor cursor(&m_list0x68);
	LegoPathController* controller;

	cursor.Next(controller);

	if (!controller) {
		return FAILURE;
	}

	return controller->FUN_10046b30(*p_boundaries, p_numL);
}

// FUNCTION: LEGO1 0x10020220
// FUNCTION: BETA10 0x100da90b
void LegoWorld::Add(MxCore* p_object)
{
	if (p_object == NULL || p_object->IsA("LegoWorld") || p_object->IsA("LegoWorldPresenter")) {
		return;
	}

<<<<<<< HEAD
			if (!SDL_strcasecmp(animPresenter->GetAction()->GetObjectName(), "ConfigAnimation")) {
				FUN_1003e050(animPresenter);
				animPresenter->GetAction()->SetDuration(animPresenter->GetAnimation()->GetDuration());
			}
=======
#ifndef BETA10
	if (p_object->IsA("LegoAnimPresenter")) {
		if (!strcmpi(((LegoAnimPresenter*) p_object)->GetAction()->GetObjectName(), "ConfigAnimation")) {
			FUN_1003e050((LegoAnimPresenter*) p_object);
			((LegoAnimPresenter*) p_object)
				->GetAction()
				->SetDuration(((LegoAnimPresenter*) p_object)->GetAnimation()->GetDuration());
>>>>>>> 33d8192d
		}
	}
#endif

	if (p_object->IsA("MxControlPresenter")) {
		MxPresenterListCursor cursor(&m_controlPresenters);

		if (cursor.Find((MxPresenter*) p_object)) {
			assert(0);
			return;
		}

		m_controlPresenters.Append((MxPresenter*) p_object);
	}
	else if (p_object->IsA("MxEntity")) {
		LegoEntityListCursor cursor(m_entityList);

		if (cursor.Find((LegoEntity*) p_object)) {
			assert(0);
			return;
		}

		m_entityList->Append((LegoEntity*) p_object);
	}
	else if (p_object->IsA("LegoLocomotionAnimPresenter") || p_object->IsA("LegoHideAnimPresenter") || p_object->IsA("LegoLoopingAnimPresenter")) {
		MxPresenterListCursor cursor(&m_animPresenters);

		if (cursor.Find((MxPresenter*) p_object)) {
			assert(0);
			return;
		}

		((MxPresenter*) p_object)->SendToCompositePresenter(Lego());
		m_animPresenters.Append(((MxPresenter*) p_object));

		if (p_object->IsA("LegoHideAnimPresenter")) {
			m_hideAnim = (LegoHideAnimPresenter*) p_object;
		}
	}
#ifndef BETA10
	else if (p_object->IsA("LegoCacheSound")) {
		LegoCacheSoundListCursor cursor(m_cacheSoundList);

		if (cursor.Find((LegoCacheSound*) p_object)) {
			assert(0); // ?
			return;
		}

		m_cacheSoundList->Append((LegoCacheSound*) p_object);
	}
#endif
	else {
		MxCoreSet::iterator it = m_set0xa8.find(p_object);
		if (it == m_set0xa8.end()) {
#ifdef BETA10
			if (p_object->IsA("MxPresenter")) {
				assert(static_cast<MxPresenter*>(p_object)->GetAction());
			}
#endif

			m_set0xa8.insert(p_object);
		}
		else {
			assert(0);
		}
	}

	if (m_set0xd0.size() != 0 && p_object->IsA("MxPresenter")) {
		if (((MxPresenter*) p_object)->IsEnabled()) {
			((MxPresenter*) p_object)->Enable(FALSE);
			m_set0xd0.insert(p_object);
		}
	}
}

// FUNCTION: LEGO1 0x10020f10
// FUNCTION: BETA10 0x100dad2a
void LegoWorld::Remove(MxCore* p_object)
{
	MxCoreSet::iterator it;

	if (p_object == NULL) {
		return;
	}

	if (p_object->IsA("MxControlPresenter")) {
		MxPresenterListCursor cursor(&m_controlPresenters);

		if (cursor.Find((MxControlPresenter*) p_object)) {
			cursor.Detach();
			((MxControlPresenter*) p_object)->GetAction()->SetOrigin(Lego());
			((MxControlPresenter*) p_object)->VTable0x68(TRUE);
		}
	}
	else if (p_object->IsA("LegoLocomotionAnimPresenter") || p_object->IsA("LegoHideAnimPresenter") || p_object->IsA("LegoLoopingAnimPresenter")) {
		MxPresenterListCursor cursor(&m_animPresenters);

		if (cursor.Find((MxPresenter*) p_object)) {
			cursor.Detach();
		}

		if (p_object->IsA("LegoHideAnimPresenter")) {
			m_hideAnim = NULL;
		}
	}
	else if (p_object->IsA("MxEntity")) {
		if (p_object->IsA("LegoPathActor")) {
			RemoveActor((LegoPathActor*) p_object);
		}

		if (m_entityList) {
			LegoEntityListCursor cursor(m_entityList);

			if (cursor.Find((LegoEntity*) p_object)) {
				cursor.Detach();
			}
		}
	}
#ifndef BETA10
	else if (p_object->IsA("LegoCacheSound")) {
		LegoCacheSoundListCursor cursor(m_cacheSoundList);

		if (cursor.Find((LegoCacheSound*) p_object)) {
			cursor.Detach();
		}
	}
#endif
	else {
		it = m_set0xa8.find(p_object);
		if (it != m_set0xa8.end()) {
			m_set0xa8.erase(it);
		}
	}

	it = m_set0xd0.find(p_object);
	if (it != m_set0xd0.end()) {
		m_set0xd0.erase(it);
	}
}

// FUNCTION: LEGO1 0x100213a0
// FUNCTION: BETA10 0x100db027
MxCore* LegoWorld::Find(const char* p_class, const char* p_name)
{
	if (!strcmp(p_class, "MxControlPresenter")) {
		MxPresenterListCursor cursor(&m_controlPresenters);
		MxPresenter* presenter;

		while (cursor.Next(presenter)) {
			if (!strcmp(presenter->GetAction()->GetObjectName(), p_name)) {
				return presenter;
			}
		}

		return NULL;
	}

	if (!strcmp(p_class, "MxEntity")) {
		LegoEntityListCursor cursor(m_entityList);
		LegoEntity* entity;

		while (cursor.Next(entity)) {
			if (!p_name) {
				return entity;
			}

			LegoROI* roi = entity->GetROI();
			if (roi && !SDL_strcasecmp(roi->GetName(), p_name)) {
				return entity;
			}
		}

		return NULL;
	}

	if (!strcmp(p_class, "LegoAnimPresenter")) {
		MxPresenterListCursor cursor(&m_animPresenters);
		MxPresenter* presenter;

		while (cursor.Next(presenter)) {
			if (!SDL_strcasecmp(((LegoAnimPresenter*) presenter)->GetActionObjectName(), p_name)) {
				return presenter;
			}
		}

		return NULL;
	}

	for (MxCoreSet::iterator i = m_set0xa8.begin(); i != m_set0xa8.end(); i++) {
		if ((*i)->IsA(p_class) && (*i)->IsA("MxPresenter")) {
			assert(((MxPresenter*) (*i))->GetAction());

			if (!strcmp(((MxPresenter*) (*i))->GetAction()->GetObjectName(), p_name)) {
				return *i;
			}
		}
	}

	return NULL;
}

// FUNCTION: LEGO1 0x10021790
MxCore* LegoWorld::Find(const MxAtomId& p_atom, MxS32 p_entityId)
{
	LegoEntityListCursor entityCursor(m_entityList);
	LegoEntity* entity;

	while (entityCursor.Next(entity)) {
		if (entity->GetAtomId() == p_atom && entity->GetEntityId() == p_entityId) {
			return entity;
		}
	}

	MxPresenterListCursor controlPresenterCursor(&m_controlPresenters);
	MxPresenter* presenter;

	while (controlPresenterCursor.Next(presenter)) {
		MxDSAction* action = presenter->GetAction();

		if (action->GetAtomId() == p_atom && action->GetObjectId() == p_entityId) {
			return presenter;
		}
	}

	MxPresenterListCursor animPresenterCursor(&m_animPresenters);

	while (animPresenterCursor.Next(presenter)) {
		MxDSAction* action = presenter->GetAction();

		if (action && action->GetAtomId() == p_atom && action->GetObjectId() == p_entityId) {
			return presenter;
		}
	}

	for (MxCoreSet::iterator it = m_set0xa8.begin(); it != m_set0xa8.end(); it++) {
		MxCore* core = *it;

		if (core->IsA("MxPresenter")) {
			MxPresenter* presenter = (MxPresenter*) *it;
			MxDSAction* action = presenter->GetAction();

			if (action->GetAtomId() == p_atom && action->GetObjectId() == p_entityId) {
				return *it;
			}
		}
	}

	return NULL;
}

// FUNCTION: LEGO1 0x10021a70
// FUNCTION: BETA10 0x100db758
void LegoWorld::Enable(MxBool p_enable)
{
	MxCoreSet::iterator it;

	if (p_enable && m_set0xd0.size() != 0) {
		if (CurrentWorld() == this) {
			return;
		}
		if (CurrentWorld()) {
			AnimationManager()->FUN_10061010(FALSE);
			CurrentWorld()->Enable(FALSE);

			LegoEntityListCursor cursor(m_entityList);
			LegoEntity* entity;

			while (cursor.Next(entity)) {
				assert(entity->GetROI());

				if (entity->GetROI()) {
#ifndef BETA10
					entity->GetROI()->SetEntity(entity);
#endif
					GetViewManager()->Add(entity->GetROI());
				}
			}
		}

		while (m_set0xd0.size() != 0) {
			it = m_set0xd0.begin();

			if ((*it)->IsA("MxPresenter")) {
				((MxPresenter*) *it)->Enable(TRUE);
			}
			else if ((*it)->IsA("LegoPathController")) {
				((LegoPathController*) *it)->Enable(TRUE);
			}

			m_set0xd0.erase(it);
		}

		SetCurrentWorld(this);
		ControlManager()->FUN_10028df0(&m_controlPresenters);
		InputManager()->SetCamera(m_cameraController);

		if (m_cameraController) {
			InputManager()->Register(m_cameraController->GetNavController());
			Lego()->SetNavController(m_cameraController->GetNavController());
		}

		if (m_worldId != LegoOmni::e_undefined) {
			PlantManager()->LoadWorldInfo(m_worldId);
			AnimationManager()->LoadWorldInfo(m_worldId);
			BuildingManager()->LoadWorldInfo();
			AnimationManager()->Resume();
		}

		GameState()->ResetROI();
#ifndef BETA10
		SetIsWorldActive(TRUE);
#endif
	}
	else if (!p_enable && m_set0xd0.size() != 0) {
		MxPresenter* presenter;
		LegoPathController* controller;
		LegoPathActor* actor = UserActor();

		if (actor) {
			RemoveActor(actor);
		}

		AnimationManager()->Reset(FALSE);
		m_set0xd0.insert(this);

		if (m_worldId != LegoOmni::e_undefined) {
			PlantManager()->Reset(m_worldId);
#ifndef BETA10
			BuildingManager()->Reset();
#endif
		}

		MxPresenterListCursor controlPresenterCursor(&m_controlPresenters);

		while (controlPresenterCursor.Next(presenter)) {
			if (presenter->IsEnabled()) {
				m_set0xd0.insert(presenter);
				presenter->Enable(FALSE);
			}
		}

		for (MxCoreSet::iterator it = m_set0xa8.begin(); it != m_set0xa8.end(); it++) {
			if ((*it)->IsA("LegoActionControlPresenter") ||
				((*it)->IsA("MxPresenter") && ((MxPresenter*) *it)->IsEnabled())) {
				m_set0xd0.insert(*it);
				((MxPresenter*) *it)->Enable(FALSE);
			}
		}

		if (CurrentWorld() && CurrentWorld() == this) {
			ControlManager()->FUN_10028df0(NULL);
			Lego()->SetCurrentWorld(NULL);
		}

		if (InputManager()->GetCamera() == m_cameraController) {
			InputManager()->ClearCamera();
		}

		if (m_cameraController) {
			InputManager()->UnRegister(m_cameraController->GetNavController());

			if (NavController() == m_cameraController->GetNavController()) {
				Lego()->SetNavController(NULL);
			}
		}

		LegoPathControllerListCursor pathControllerCursor(&m_list0x68);

		while (pathControllerCursor.Next(controller)) {
			controller->Enable(FALSE);
			m_set0xd0.insert(controller);
		}

		GetViewManager()->RemoveAll(NULL);
	}
}

// FUNCTION: LEGO1 0x10022080
MxResult LegoWorld::Tickle()
{
	if (!m_worldStarted) {
		switch (m_startupTicks) {
		case e_start:
			m_worldStarted = TRUE;
			SetAppCursor(e_cursorArrow);
			ReadyWorld();
			return TRUE;
		case e_two:
			if (PresentersPending() == TRUE) {
				break;
			}
		default:
			m_startupTicks--;
		}
	}

	return TRUE;
}

// FUNCTION: LEGO1 0x100220e0
MxBool LegoWorld::PresentersPending()
{
	MxPresenterListCursor controlPresenterCursor(&m_controlPresenters);
	MxPresenter* presenter;

	while (controlPresenterCursor.Next(presenter)) {
		if (presenter->IsEnabled() && !presenter->HasTickleStatePassed(MxPresenter::e_starting)) {
			return TRUE;
		}
	}

	MxPresenterListCursor animPresenterCursor(&m_animPresenters);

	while (animPresenterCursor.Next(presenter)) {
		if (presenter->IsEnabled()) {
			if (presenter->IsA("LegoLocomotionAnimPresenter")) {
				if (!presenter->HasTickleStatePassed(MxPresenter::e_ready)) {
					return TRUE;
				}
			}
			else {
				if (!presenter->HasTickleStatePassed(MxPresenter::e_starting)) {
					return TRUE;
				}
			}
		}
	}

	for (MxCoreSet::iterator it = m_set0xa8.begin(); it != m_set0xa8.end(); it++) {
		if ((*it)->IsA("MxPresenter")) {
			presenter = (MxPresenter*) *it;

			if (presenter->IsEnabled() && !presenter->HasTickleStatePassed(MxPresenter::e_starting)) {
				return TRUE;
			}
		}
	}

	return FALSE;
}

// FUNCTION: LEGO1 0x10022340
void LegoWorld::ReadyWorld()
{
	TickleManager()->UnregisterClient(this);
}<|MERGE_RESOLUTION|>--- conflicted
+++ resolved
@@ -423,20 +423,13 @@
 		return;
 	}
 
-<<<<<<< HEAD
-			if (!SDL_strcasecmp(animPresenter->GetAction()->GetObjectName(), "ConfigAnimation")) {
-				FUN_1003e050(animPresenter);
-				animPresenter->GetAction()->SetDuration(animPresenter->GetAnimation()->GetDuration());
-			}
-=======
 #ifndef BETA10
 	if (p_object->IsA("LegoAnimPresenter")) {
-		if (!strcmpi(((LegoAnimPresenter*) p_object)->GetAction()->GetObjectName(), "ConfigAnimation")) {
+		if (!SDL_strcasecmp(((LegoAnimPresenter*) p_object)->GetAction()->GetObjectName(), "ConfigAnimation")) {
 			FUN_1003e050((LegoAnimPresenter*) p_object);
 			((LegoAnimPresenter*) p_object)
 				->GetAction()
 				->SetDuration(((LegoAnimPresenter*) p_object)->GetAnimation()->GetDuration());
->>>>>>> 33d8192d
 		}
 	}
 #endif
