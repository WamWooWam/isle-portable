#include "legoworldpresenter.h"

#include "define.h"
#include "legoactorpresenter.h"
#include "legoanimationmanager.h"
#include "legobuildingmanager.h"
#include "legoentity.h"
#include "legomain.h"
#include "legomodelpresenter.h"
#include "legopartpresenter.h"
#include "legoplantmanager.h"
#include "legotexturepresenter.h"
#include "legovideomanager.h"
#include "legoworld.h"
#include "misc.h"
#include "modeldb/modeldb.h"
#include "mxactionnotificationparam.h"
#include "mxautolock.h"
#include "mxdsactionlist.h"
#include "mxdschunk.h"
#include "mxdsmediaaction.h"
#include "mxdsmultiaction.h"
#include "mxmisc.h"
#include "mxnotificationmanager.h"
#include "mxobjectfactory.h"
#include "mxpresenter.h"
#include "mxstl/stlcompat.h"
#include "mxutilities.h"

#include <SDL3/SDL_stdinc.h>
#include <stdio.h>

DECOMP_SIZE_ASSERT(LegoWorldPresenter, 0x54)

// GLOBAL: LEGO1 0x100f75d4
MxS32 g_legoWorldPresenterQuality = 1;

// GLOBAL: LEGO1 0x100f75d8
Sint64 g_wdbOffset = 0;

// FUNCTION: LEGO1 0x100665b0
void LegoWorldPresenter::configureLegoWorldPresenter(MxS32 p_legoWorldPresenterQuality)
{
	g_legoWorldPresenterQuality = p_legoWorldPresenterQuality;
}

// FUNCTION: LEGO1 0x100665c0
LegoWorldPresenter::LegoWorldPresenter()
{
	m_nextObjectId = 50000;
}

// FUNCTION: LEGO1 0x10066770
LegoWorldPresenter::~LegoWorldPresenter()
{
	MxBool result = FALSE;
	if (m_entity) {
		LegoOmni::World worldId = ((LegoWorld*) m_entity)->GetWorldId();
		PlantManager()->LoadWorldInfo(worldId);
		AnimationManager()->LoadWorldInfo(worldId);
		BuildingManager()->LoadWorldInfo();
		result = ((LegoWorld*) m_entity)->VTable0x5c();
	}

	if (result == FALSE) {
		FUN_10015820(FALSE, LegoOmni::c_disableInput | LegoOmni::c_disable3d | LegoOmni::c_clearScreen);
	}

	if (m_entity) {
		NotificationManager()->Send(m_entity, MxNotificationParam(c_notificationNewPresenter, NULL));
	}
}

// FUNCTION: LEGO1 0x10066870
MxResult LegoWorldPresenter::StartAction(MxStreamController* p_controller, MxDSAction* p_action)
{
	AUTOLOCK(m_criticalSection);

	MxResult result = FAILURE;
	MxDSActionList* actions = ((MxDSMultiAction*) p_action)->GetActionList();
	MxObjectFactory* factory = ObjectFactory();
	MxDSActionListCursor cursor(actions);
	MxDSAction* action;

	if (MxPresenter::StartAction(p_controller, p_action) == SUCCESS) {
		cursor.Head();

		while (cursor.Current(action)) {
			MxBool success = FALSE;
			const char* presenterName;
			MxPresenter* presenter = NULL;

			cursor.Next();

			if (m_action->GetFlags() & MxDSAction::c_looping) {
				action->SetFlags(action->GetFlags() | MxDSAction::c_looping);
			}
			else if (m_action->GetFlags() & MxDSAction::c_bit3) {
				action->SetFlags(action->GetFlags() | MxDSAction::c_bit3);
			}

			presenterName = PresenterNameDispatch(*action);
			presenter = (MxPresenter*) factory->Create(presenterName);

			if (presenter && presenter->AddToManager() == SUCCESS) {
				presenter->SetCompositePresenter(this);
				if (presenter->StartAction(p_controller, action) == SUCCESS) {
					presenter->SetTickleState(e_idle);
					success = TRUE;
				}
			}

			if (success) {
				action->SetOrigin(this);
				m_list.push_back(presenter);
			}
			else if (presenter) {
				delete presenter;
			}
		}

		VideoManager()->RegisterPresenter(*this);

		result = SUCCESS;
	}

	return result;
}

// FUNCTION: LEGO1 0x10066a50
void LegoWorldPresenter::ReadyTickle()
{
	m_entity = (LegoEntity*) MxPresenter::CreateEntity("LegoWorld");
	if (m_entity) {
		m_entity->Create(*m_action);
		Lego()->AddWorld((LegoWorld*) m_entity);
		SetEntityLocation(m_action->GetLocation(), m_action->GetDirection(), m_action->GetUp());
	}

	ParseExtra();
	ProgressTickleState(e_starting);
}

// FUNCTION: LEGO1 0x10066ac0
void LegoWorldPresenter::StartingTickle()
{
	if (m_action->IsA("MxDSSerialAction")) {
		MxPresenter* presenter = *m_list.begin();
		if (presenter->GetCurrentTickleState() == e_idle) {
			presenter->SetTickleState(e_ready);
		}
	}
	else {
		for (MxCompositePresenterList::iterator it = m_list.begin(); it != m_list.end(); it++) {
			if ((*it)->GetCurrentTickleState() == e_idle) {
				(*it)->SetTickleState(e_ready);
			}
		}
	}

	ProgressTickleState(e_streaming);
}

// FUNCTION: LEGO1 0x10066b40
MxResult LegoWorldPresenter::LoadWorld(char* p_worldName, LegoWorld* p_world)
{
	char wdbPath[512];
	sprintf(wdbPath, "%s", MxOmni::GetHD());

	if (wdbPath[strlen(wdbPath) - 1] != '\\' && wdbPath[strlen(wdbPath) - 1] != '/') {
		strcat(wdbPath, "\\");
	}

	strcat(wdbPath, "lego\\data\\world.wdb");
	MxString::MapPathToFilesystem(wdbPath);

	SDL_IOStream* wdbFile;

	if ((wdbFile = SDL_IOFromFile(wdbPath, "rb")) == NULL) {
		sprintf(wdbPath, "%s", MxOmni::GetCD());

		if (wdbPath[strlen(wdbPath) - 1] != '\\' && wdbPath[strlen(wdbPath) - 1] != '/') {
			strcat(wdbPath, "\\");
		}

		strcat(wdbPath, "lego\\data\\world.wdb");
		MxString::MapPathToFilesystem(wdbPath);

		if ((wdbFile = SDL_IOFromFile(wdbPath, "rb")) == NULL) {
			return FAILURE;
		}
	}

	ModelDbWorld* worlds = NULL;
	MxS32 numWorlds, i, j;
	MxU32 size;
	MxU8* buff;

	ReadModelDbWorlds(wdbFile, worlds, numWorlds);

	for (i = 0; i < numWorlds; i++) {
		if (!SDL_strcasecmp(worlds[i].m_worldName, p_worldName)) {
			break;
		}
	}

	if (i == numWorlds) {
		return FAILURE;
	}

	if (g_wdbOffset == 0) {
<<<<<<< HEAD
		if (SDL_ReadIO(wdbFile, &size, sizeof(size)) != sizeof(size)) {
=======
		if (fread(&size, sizeof(MxU32), 1, wdbFile) != 1) {
>>>>>>> 2915aa01
			return FAILURE;
		}

		buff = new MxU8[size];
		if (SDL_ReadIO(wdbFile, buff, size) != size) {
			return FAILURE;
		}

		MxDSChunk chunk;
		chunk.SetLength(size);
		chunk.SetData(buff);

		LegoTexturePresenter texturePresenter;
		if (texturePresenter.Read(chunk) == SUCCESS) {
			texturePresenter.Store();
		}

		delete[] buff;

<<<<<<< HEAD
		if (SDL_ReadIO(wdbFile, &size, sizeof(size)) != sizeof(size)) {
=======
		if (fread(&size, sizeof(MxU32), 1, wdbFile) != 1) {
>>>>>>> 2915aa01
			return FAILURE;
		}

		buff = new MxU8[size];
		if (SDL_ReadIO(wdbFile, buff, size) != size) {
			return FAILURE;
		}

		chunk.SetLength(size);
		chunk.SetData(buff);

		LegoPartPresenter partPresenter;
		if (partPresenter.Read(chunk) == SUCCESS) {
			partPresenter.Store();
		}

		delete[] buff;

		g_wdbOffset = SDL_TellIO(wdbFile);
	}
	else {
		if (SDL_SeekIO(wdbFile, g_wdbOffset, SDL_IO_SEEK_SET) != g_wdbOffset) {
			return FAILURE;
		}
	}

	ModelDbPartListCursor cursor(worlds[i].m_partList);
	ModelDbPart* part;

	while (cursor.Next(part)) {
		if (GetViewLODListManager()->Lookup(part->m_roiName.GetData()) == NULL &&
			LoadWorldPart(*part, wdbFile) != SUCCESS) {
			return FAILURE;
		}
	}

	for (j = 0; j < worlds[i].m_numModels; j++) {
		if (!SDL_strncasecmp(worlds[i].m_models[j].m_modelName, "isle", 4)) {
			switch (g_legoWorldPresenterQuality) {
			case 0:
				if (SDL_strcasecmp(worlds[i].m_models[j].m_modelName, "isle_lo")) {
					continue;
				}
				break;
			case 1:
				if (SDL_strcasecmp(worlds[i].m_models[j].m_modelName, "isle")) {
					continue;
				}
				break;
			case 2:
				if (SDL_strcasecmp(worlds[i].m_models[j].m_modelName, "isle_hi")) {
					continue;
				}
			}
		}
		else if (g_legoWorldPresenterQuality <= 1 && !SDL_strncasecmp(worlds[i].m_models[j].m_modelName, "haus", 4)) {
			if (worlds[i].m_models[j].m_modelName[4] == '3') {
				if (LoadWorldModel(worlds[i].m_models[j], wdbFile, p_world) != SUCCESS) {
					return FAILURE;
				}

				if (LoadWorldModel(worlds[i].m_models[j - 2], wdbFile, p_world) != SUCCESS) {
					return FAILURE;
				}

				if (LoadWorldModel(worlds[i].m_models[j - 1], wdbFile, p_world) != SUCCESS) {
					return FAILURE;
				}
			}

			continue;
		}

		if (LoadWorldModel(worlds[i].m_models[j], wdbFile, p_world) != SUCCESS) {
			return FAILURE;
		}
	}

	FreeModelDbWorlds(worlds, numWorlds);
	SDL_CloseIO(wdbFile);
	return SUCCESS;
}

// FUNCTION: LEGO1 0x10067360
MxResult LegoWorldPresenter::LoadWorldPart(ModelDbPart& p_part, SDL_IOStream* p_wdbFile)
{
	MxResult result;
	MxU8* buff = new MxU8[p_part.m_partDataLength];

	SDL_SeekIO(p_wdbFile, p_part.m_partDataOffset, SDL_IO_SEEK_SET);
	if (SDL_ReadIO(p_wdbFile, buff, p_part.m_partDataLength) != p_part.m_partDataLength) {
		return FAILURE;
	}

	MxDSChunk chunk;
	chunk.SetLength(p_part.m_partDataLength);
	chunk.SetData(buff);

	LegoPartPresenter partPresenter;
	result = partPresenter.Read(chunk);

	if (result == SUCCESS) {
		partPresenter.Store();
	}

	delete[] buff;
	return result;
}

// FUNCTION: LEGO1 0x100674b0
MxResult LegoWorldPresenter::LoadWorldModel(ModelDbModel& p_model, SDL_IOStream* p_wdbFile, LegoWorld* p_world)
{
	MxU8* buff = new MxU8[p_model.m_modelDataLength];

	SDL_SeekIO(p_wdbFile, p_model.m_modelDataOffset, SDL_IO_SEEK_SET);
	if (SDL_ReadIO(p_wdbFile, buff, p_model.m_modelDataLength) != p_model.m_modelDataLength) {
		return FAILURE;
	}

	MxDSChunk chunk;
	chunk.SetLength(p_model.m_modelDataLength);
	chunk.SetData(buff);

	MxDSAction action;
	MxAtomId atom;
	action.SetLocation(p_model.m_location);
	action.SetDirection(p_model.m_direction);
	action.SetUp(p_model.m_up);

	MxU32 objectId = m_nextObjectId;
	m_nextObjectId++;
	action.SetObjectId(objectId);

	action.SetAtomId(atom);

	LegoEntity* createdEntity = NULL;

	if (!strcmp(p_model.m_presenterName, "LegoActorPresenter")) {
		LegoActorPresenter presenter;
		presenter.SetAction(&action);
		LegoEntity* entity = (LegoEntity*) presenter.CreateEntity("LegoActor");
		presenter.SetInternalEntity(entity);
		presenter.SetEntityLocation(p_model.m_location, p_model.m_direction, p_model.m_up);
		entity->Create(action);
	}
	else if (!strcmp(p_model.m_presenterName, "LegoEntityPresenter")) {
		LegoEntityPresenter presenter;
		presenter.SetAction(&action);
		createdEntity = (LegoEntity*) presenter.CreateEntity("LegoEntity");
		presenter.SetInternalEntity(createdEntity);
		presenter.SetEntityLocation(p_model.m_location, p_model.m_direction, p_model.m_up);
		createdEntity->Create(action);
	}

	LegoModelPresenter modelPresenter;

	if (createdEntity != NULL) {
		action.SetLocation(Mx3DPointFloat(0.0, 0.0, 0.0));
		action.SetUp(Mx3DPointFloat(0.0, 0.0, 1.0));
		action.SetDirection(Mx3DPointFloat(0.0, 1.0, 0.0));
	}

	modelPresenter.SetAction(&action);
	modelPresenter.FUN_1007ff70(chunk, createdEntity, p_model.m_unk0x34, p_world);
	delete[] buff;

	return SUCCESS;
}

// FUNCTION: LEGO1 0x10067a70
void LegoWorldPresenter::VTable0x60(MxPresenter* p_presenter)
{
	MxCompositePresenter::VTable0x60(p_presenter);
	MxDSAction* action = p_presenter->GetAction();

	if (action->GetDuration() != -1 && (action->GetFlags() & MxDSAction::c_looping) == 0) {
		if (!action->IsA("MxDSMediaAction")) {
			return;
		}

		if (((MxDSMediaAction*) action)->GetSustainTime() != -1) {
			return;
		}
	}

	if (!p_presenter->IsA("LegoAnimPresenter") && !p_presenter->IsA("MxControlPresenter") &&
		!p_presenter->IsA("MxCompositePresenter")) {
		p_presenter->SendToCompositePresenter(Lego());
		((LegoWorld*) m_entity)->Add(p_presenter);
	}
}

// FUNCTION: LEGO1 0x10067b00
void LegoWorldPresenter::ParseExtra()
{
	MxU16 extraLength;
	char* extraData;
	m_action->GetExtra(extraLength, extraData);

	if (extraLength) {
		char extraCopy[1024];
		memcpy(extraCopy, extraData, extraLength);
		extraCopy[extraLength] = '\0';

		char output[1024];
		if (KeyValueStringParse(output, g_strWORLD, extraCopy)) {
			char* worldKey = strtok(output, g_parseExtraTokens);
			LoadWorld(worldKey, (LegoWorld*) m_entity);
			((LegoWorld*) m_entity)->SetWorldId(Lego()->GetWorldId(worldKey));
		}
	}
}<|MERGE_RESOLUTION|>--- conflicted
+++ resolved
@@ -209,11 +209,7 @@
 	}
 
 	if (g_wdbOffset == 0) {
-<<<<<<< HEAD
-		if (SDL_ReadIO(wdbFile, &size, sizeof(size)) != sizeof(size)) {
-=======
-		if (fread(&size, sizeof(MxU32), 1, wdbFile) != 1) {
->>>>>>> 2915aa01
+		if (SDL_ReadIO(wdbFile, &size, sizeof(MxU32)) != sizeof(MxU32)) {
 			return FAILURE;
 		}
 
@@ -233,11 +229,7 @@
 
 		delete[] buff;
 
-<<<<<<< HEAD
-		if (SDL_ReadIO(wdbFile, &size, sizeof(size)) != sizeof(size)) {
-=======
-		if (fread(&size, sizeof(MxU32), 1, wdbFile) != 1) {
->>>>>>> 2915aa01
+		if (SDL_ReadIO(wdbFile, &size, sizeof(MxU32)) != sizeof(MxU32)) {
 			return FAILURE;
 		}
 
