#include "legoworldpresenter.h"

#include "define.h"
#include "legoactorpresenter.h"
#include "legoanimationmanager.h"
#include "legobuildingmanager.h"
#include "legoentity.h"
#include "legomain.h"
#include "legomodelpresenter.h"
#include "legopartpresenter.h"
#include "legoplantmanager.h"
#include "legotexturepresenter.h"
#include "legovideomanager.h"
#include "legoworld.h"
#include "misc.h"
#include "modeldb/modeldb.h"
#include "mxactionnotificationparam.h"
#include "mxautolock.h"
#include "mxdsactionlist.h"
#include "mxdschunk.h"
#include "mxdsmediaaction.h"
#include "mxdsmultiaction.h"
#include "mxmisc.h"
#include "mxnotificationmanager.h"
#include "mxobjectfactory.h"
#include "mxpresenter.h"
#include "mxstl/stlcompat.h"
#include "mxutilities.h"

#include <SDL3/SDL_stdinc.h>
#include <stdio.h>

DECOMP_SIZE_ASSERT(LegoWorldPresenter, 0x54)

// GLOBAL: LEGO1 0x100f75d4
MxS32 g_legoWorldPresenterQuality = 1;

// GLOBAL: LEGO1 0x100f75d8
<<<<<<< HEAD
Sint64 g_wdbOffset = 0;
=======
MxLong g_wdbSkipGlobalPartsOffset = 0;
>>>>>>> f334eae6

// FUNCTION: LEGO1 0x100665b0
void LegoWorldPresenter::configureLegoWorldPresenter(MxS32 p_legoWorldPresenterQuality)
{
	g_legoWorldPresenterQuality = p_legoWorldPresenterQuality;
}

// FUNCTION: LEGO1 0x100665c0
LegoWorldPresenter::LegoWorldPresenter()
{
	m_nextObjectId = 50000;
}

// FUNCTION: LEGO1 0x10066770
LegoWorldPresenter::~LegoWorldPresenter()
{
	MxBool result = FALSE;
	if (m_entity) {
		LegoOmni::World worldId = ((LegoWorld*) m_entity)->GetWorldId();
		PlantManager()->LoadWorldInfo(worldId);
		AnimationManager()->LoadWorldInfo(worldId);
		BuildingManager()->LoadWorldInfo();
		result = ((LegoWorld*) m_entity)->VTable0x5c();
	}

	if (result == FALSE) {
		FUN_10015820(FALSE, LegoOmni::c_disableInput | LegoOmni::c_disable3d | LegoOmni::c_clearScreen);
	}

	if (m_entity) {
		NotificationManager()->Send(m_entity, MxNotificationParam(c_notificationNewPresenter, NULL));
	}
}

// FUNCTION: LEGO1 0x10066870
MxResult LegoWorldPresenter::StartAction(MxStreamController* p_controller, MxDSAction* p_action)
{
	AUTOLOCK(m_criticalSection);

	MxResult result = FAILURE;
	MxDSActionList* actions = ((MxDSMultiAction*) p_action)->GetActionList();
	MxObjectFactory* factory = ObjectFactory();
	MxDSActionListCursor cursor(actions);
	MxDSAction* action;

	if (MxPresenter::StartAction(p_controller, p_action) == SUCCESS) {
		cursor.Head();

		while (cursor.Current(action)) {
			MxBool success = FALSE;
			const char* presenterName;
			MxPresenter* presenter = NULL;

			cursor.Next();

			if (m_action->GetFlags() & MxDSAction::c_looping) {
				action->SetFlags(action->GetFlags() | MxDSAction::c_looping);
			}
			else if (m_action->GetFlags() & MxDSAction::c_bit3) {
				action->SetFlags(action->GetFlags() | MxDSAction::c_bit3);
			}

			presenterName = PresenterNameDispatch(*action);
			presenter = (MxPresenter*) factory->Create(presenterName);

			if (presenter && presenter->AddToManager() == SUCCESS) {
				presenter->SetCompositePresenter(this);
				if (presenter->StartAction(p_controller, action) == SUCCESS) {
					presenter->SetTickleState(e_idle);
					success = TRUE;
				}
			}

			if (success) {
				action->SetOrigin(this);
				m_list.push_back(presenter);
			}
			else if (presenter) {
				delete presenter;
			}
		}

		VideoManager()->RegisterPresenter(*this);

		result = SUCCESS;
	}

	return result;
}

// FUNCTION: LEGO1 0x10066a50
void LegoWorldPresenter::ReadyTickle()
{
	m_entity = (LegoEntity*) MxPresenter::CreateEntity("LegoWorld");
	if (m_entity) {
		m_entity->Create(*m_action);
		Lego()->AddWorld((LegoWorld*) m_entity);
		SetEntityLocation(m_action->GetLocation(), m_action->GetDirection(), m_action->GetUp());
	}

	ParseExtra();
	ProgressTickleState(e_starting);
}

// FUNCTION: LEGO1 0x10066ac0
void LegoWorldPresenter::StartingTickle()
{
	if (m_action->IsA("MxDSSerialAction")) {
		MxPresenter* presenter = *m_list.begin();
		if (presenter->GetCurrentTickleState() == e_idle) {
			presenter->SetTickleState(e_ready);
		}
	}
	else {
		for (MxCompositePresenterList::iterator it = m_list.begin(); it != m_list.end(); it++) {
			if ((*it)->GetCurrentTickleState() == e_idle) {
				(*it)->SetTickleState(e_ready);
			}
		}
	}

	ProgressTickleState(e_streaming);
}

// FUNCTION: LEGO1 0x10066b40
MxResult LegoWorldPresenter::LoadWorld(char* p_worldName, LegoWorld* p_world)
{
	char wdbPath[512];
	sprintf(wdbPath, "%s", MxOmni::GetHD());

	if (wdbPath[strlen(wdbPath) - 1] != '\\' && wdbPath[strlen(wdbPath) - 1] != '/') {
		strcat(wdbPath, "\\");
	}

	strcat(wdbPath, "lego\\data\\world.wdb");
	MxString::MapPathToFilesystem(wdbPath);

	SDL_IOStream* wdbFile;

	if ((wdbFile = SDL_IOFromFile(wdbPath, "rb")) == NULL) {
		sprintf(wdbPath, "%s", MxOmni::GetCD());

		if (wdbPath[strlen(wdbPath) - 1] != '\\' && wdbPath[strlen(wdbPath) - 1] != '/') {
			strcat(wdbPath, "\\");
		}

		strcat(wdbPath, "lego\\data\\world.wdb");
		MxString::MapPathToFilesystem(wdbPath);

		if ((wdbFile = SDL_IOFromFile(wdbPath, "rb")) == NULL) {
			return FAILURE;
		}
	}

	ModelDbWorld* worlds = NULL;
	MxS32 numWorlds, i, j;
	MxU32 size;
	MxU8* buff;

	ReadModelDbWorlds(wdbFile, worlds, numWorlds);

	for (i = 0; i < numWorlds; i++) {
		if (!SDL_strcasecmp(worlds[i].m_worldName, p_worldName)) {
			break;
		}
	}

	if (i == numWorlds) {
		return FAILURE;
	}

<<<<<<< HEAD
	if (g_wdbOffset == 0) {
		if (SDL_ReadIO(wdbFile, &size, sizeof(MxU32)) != sizeof(MxU32)) {
=======
	if (g_wdbSkipGlobalPartsOffset == 0) {
		if (fread(&size, sizeof(MxU32), 1, wdbFile) != 1) {
>>>>>>> f334eae6
			return FAILURE;
		}

		buff = new MxU8[size];
		if (SDL_ReadIO(wdbFile, buff, size) != size) {
			return FAILURE;
		}

		MxDSChunk chunk;
		chunk.SetLength(size);
		chunk.SetData(buff);

		LegoTexturePresenter texturePresenter;
		if (texturePresenter.Read(chunk) == SUCCESS) {
			texturePresenter.Store();
		}

		delete[] buff;

		if (SDL_ReadIO(wdbFile, &size, sizeof(MxU32)) != sizeof(MxU32)) {
			return FAILURE;
		}

		buff = new MxU8[size];
		if (SDL_ReadIO(wdbFile, buff, size) != size) {
			return FAILURE;
		}

		chunk.SetLength(size);
		chunk.SetData(buff);

		LegoPartPresenter partPresenter;
		if (partPresenter.Read(chunk) == SUCCESS) {
			partPresenter.Store();
		}

		delete[] buff;

<<<<<<< HEAD
		g_wdbOffset = SDL_TellIO(wdbFile);
	}
	else {
		if (SDL_SeekIO(wdbFile, g_wdbOffset, SDL_IO_SEEK_SET) != g_wdbOffset) {
=======
		g_wdbSkipGlobalPartsOffset = ftell(wdbFile);
	}
	else {
		if (fseek(wdbFile, g_wdbSkipGlobalPartsOffset, SEEK_SET) != 0) {
>>>>>>> f334eae6
			return FAILURE;
		}
	}

	ModelDbPartListCursor cursor(worlds[i].m_partList);
	ModelDbPart* part;

	while (cursor.Next(part)) {
		if (GetViewLODListManager()->Lookup(part->m_roiName.GetData()) == NULL &&
			LoadWorldPart(*part, wdbFile) != SUCCESS) {
			return FAILURE;
		}
	}

	for (j = 0; j < worlds[i].m_numModels; j++) {
		if (!SDL_strncasecmp(worlds[i].m_models[j].m_modelName, "isle", 4)) {
			switch (g_legoWorldPresenterQuality) {
			case 0:
				if (SDL_strcasecmp(worlds[i].m_models[j].m_modelName, "isle_lo")) {
					continue;
				}
				break;
			case 1:
				if (SDL_strcasecmp(worlds[i].m_models[j].m_modelName, "isle")) {
					continue;
				}
				break;
			case 2:
				if (SDL_strcasecmp(worlds[i].m_models[j].m_modelName, "isle_hi")) {
					continue;
				}
			}
		}
		else if (g_legoWorldPresenterQuality <= 1 && !SDL_strncasecmp(worlds[i].m_models[j].m_modelName, "haus", 4)) {
			if (worlds[i].m_models[j].m_modelName[4] == '3') {
				if (LoadWorldModel(worlds[i].m_models[j], wdbFile, p_world) != SUCCESS) {
					return FAILURE;
				}

				if (LoadWorldModel(worlds[i].m_models[j - 2], wdbFile, p_world) != SUCCESS) {
					return FAILURE;
				}

				if (LoadWorldModel(worlds[i].m_models[j - 1], wdbFile, p_world) != SUCCESS) {
					return FAILURE;
				}
			}

			continue;
		}

		if (LoadWorldModel(worlds[i].m_models[j], wdbFile, p_world) != SUCCESS) {
			return FAILURE;
		}
	}

	FreeModelDbWorlds(worlds, numWorlds);
	SDL_CloseIO(wdbFile);
	return SUCCESS;
}

// FUNCTION: LEGO1 0x10067360
MxResult LegoWorldPresenter::LoadWorldPart(ModelDbPart& p_part, SDL_IOStream* p_wdbFile)
{
	MxResult result;
	MxU8* buff = new MxU8[p_part.m_partDataLength];

	SDL_SeekIO(p_wdbFile, p_part.m_partDataOffset, SDL_IO_SEEK_SET);
	if (SDL_ReadIO(p_wdbFile, buff, p_part.m_partDataLength) != p_part.m_partDataLength) {
		return FAILURE;
	}

	MxDSChunk chunk;
	chunk.SetLength(p_part.m_partDataLength);
	chunk.SetData(buff);

	LegoPartPresenter partPresenter;
	result = partPresenter.Read(chunk);

	if (result == SUCCESS) {
		partPresenter.Store();
	}

	delete[] buff;
	return result;
}

// FUNCTION: LEGO1 0x100674b0
MxResult LegoWorldPresenter::LoadWorldModel(ModelDbModel& p_model, SDL_IOStream* p_wdbFile, LegoWorld* p_world)
{
	MxU8* buff = new MxU8[p_model.m_modelDataLength];

	SDL_SeekIO(p_wdbFile, p_model.m_modelDataOffset, SDL_IO_SEEK_SET);
	if (SDL_ReadIO(p_wdbFile, buff, p_model.m_modelDataLength) != p_model.m_modelDataLength) {
		return FAILURE;
	}

	MxDSChunk chunk;
	chunk.SetLength(p_model.m_modelDataLength);
	chunk.SetData(buff);

	MxDSAction action;
	MxAtomId atom;
	action.SetLocation(p_model.m_location);
	action.SetDirection(p_model.m_direction);
	action.SetUp(p_model.m_up);

	MxU32 objectId = m_nextObjectId;
	m_nextObjectId++;
	action.SetObjectId(objectId);

	action.SetAtomId(atom);

	LegoEntity* createdEntity = NULL;

	if (!strcmp(p_model.m_presenterName, "LegoActorPresenter")) {
		LegoActorPresenter presenter;
		presenter.SetAction(&action);
		LegoEntity* entity = (LegoEntity*) presenter.CreateEntity("LegoActor");
		presenter.SetInternalEntity(entity);
		presenter.SetEntityLocation(p_model.m_location, p_model.m_direction, p_model.m_up);
		entity->Create(action);
	}
	else if (!strcmp(p_model.m_presenterName, "LegoEntityPresenter")) {
		LegoEntityPresenter presenter;
		presenter.SetAction(&action);
		createdEntity = (LegoEntity*) presenter.CreateEntity("LegoEntity");
		presenter.SetInternalEntity(createdEntity);
		presenter.SetEntityLocation(p_model.m_location, p_model.m_direction, p_model.m_up);
		createdEntity->Create(action);
	}

	LegoModelPresenter modelPresenter;

	if (createdEntity != NULL) {
		action.SetLocation(Mx3DPointFloat(0.0, 0.0, 0.0));
		action.SetUp(Mx3DPointFloat(0.0, 0.0, 1.0));
		action.SetDirection(Mx3DPointFloat(0.0, 1.0, 0.0));
	}

	modelPresenter.SetAction(&action);
	modelPresenter.FUN_1007ff70(chunk, createdEntity, p_model.m_unk0x34, p_world);
	delete[] buff;

	return SUCCESS;
}

// FUNCTION: LEGO1 0x10067a70
void LegoWorldPresenter::VTable0x60(MxPresenter* p_presenter)
{
	MxCompositePresenter::VTable0x60(p_presenter);
	MxDSAction* action = p_presenter->GetAction();

	if (action->GetDuration() != -1 && (action->GetFlags() & MxDSAction::c_looping) == 0) {
		if (!action->IsA("MxDSMediaAction")) {
			return;
		}

		if (((MxDSMediaAction*) action)->GetSustainTime() != -1) {
			return;
		}
	}

	if (!p_presenter->IsA("LegoAnimPresenter") && !p_presenter->IsA("MxControlPresenter") &&
		!p_presenter->IsA("MxCompositePresenter")) {
		p_presenter->SendToCompositePresenter(Lego());
		((LegoWorld*) m_entity)->Add(p_presenter);
	}
}

// FUNCTION: LEGO1 0x10067b00
void LegoWorldPresenter::ParseExtra()
{
	MxU16 extraLength;
	char* extraData;
	m_action->GetExtra(extraLength, extraData);

	if (extraLength) {
		char extraCopy[1024];
		memcpy(extraCopy, extraData, extraLength);
		extraCopy[extraLength] = '\0';

		char output[1024];
		if (KeyValueStringParse(output, g_strWORLD, extraCopy)) {
			char* worldKey = strtok(output, g_parseExtraTokens);
			LoadWorld(worldKey, (LegoWorld*) m_entity);
			((LegoWorld*) m_entity)->SetWorldId(Lego()->GetWorldId(worldKey));
		}
	}
}<|MERGE_RESOLUTION|>--- conflicted
+++ resolved
@@ -36,11 +36,7 @@
 MxS32 g_legoWorldPresenterQuality = 1;
 
 // GLOBAL: LEGO1 0x100f75d8
-<<<<<<< HEAD
-Sint64 g_wdbOffset = 0;
-=======
-MxLong g_wdbSkipGlobalPartsOffset = 0;
->>>>>>> f334eae6
+Sint64 g_wdbSkipGlobalPartsOffset = 0;
 
 // FUNCTION: LEGO1 0x100665b0
 void LegoWorldPresenter::configureLegoWorldPresenter(MxS32 p_legoWorldPresenterQuality)
@@ -212,13 +208,8 @@
 		return FAILURE;
 	}
 
-<<<<<<< HEAD
-	if (g_wdbOffset == 0) {
+	if (g_wdbSkipGlobalPartsOffset == 0) {
 		if (SDL_ReadIO(wdbFile, &size, sizeof(MxU32)) != sizeof(MxU32)) {
-=======
-	if (g_wdbSkipGlobalPartsOffset == 0) {
-		if (fread(&size, sizeof(MxU32), 1, wdbFile) != 1) {
->>>>>>> f334eae6
 			return FAILURE;
 		}
 
@@ -257,17 +248,10 @@
 
 		delete[] buff;
 
-<<<<<<< HEAD
-		g_wdbOffset = SDL_TellIO(wdbFile);
+		g_wdbSkipGlobalPartsOffset = SDL_TellIO(wdbFile);
 	}
 	else {
-		if (SDL_SeekIO(wdbFile, g_wdbOffset, SDL_IO_SEEK_SET) != g_wdbOffset) {
-=======
-		g_wdbSkipGlobalPartsOffset = ftell(wdbFile);
-	}
-	else {
-		if (fseek(wdbFile, g_wdbSkipGlobalPartsOffset, SEEK_SET) != 0) {
->>>>>>> f334eae6
+		if (SDL_SeekIO(wdbFile, g_wdbSkipGlobalPartsOffset, SDL_IO_SEEK_SET) != g_wdbSkipGlobalPartsOffset) {
 			return FAILURE;
 		}
 	}
