--- conflicted
+++ resolved
@@ -221,15 +221,9 @@
 			for (MxS32 j = 0; j <= m_roiMapSize; j++) {
 				LegoROI* roi = m_roiMap[j];
 
-<<<<<<< HEAD
 				if (roi && roi->GetName() && (SDL_strcasecmp(name, roi->GetName()) == 0)) {
-					roi->FUN_100a9dd0();
-					roi->FUN_100a9350("lego red");
-=======
-				if (roi && roi->GetName() && (strcmpi(name, roi->GetName()) == 0)) {
 					roi->ClearMeshOffset();
 					roi->SetLodColor("lego red");
->>>>>>> 5fd5a4ce
 				}
 			}
 		}
