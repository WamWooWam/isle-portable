--- conflicted
+++ resolved
@@ -363,19 +363,11 @@
 		name = data->GetName();
 
 		if (StringEqualsPlatform(name)) {
-<<<<<<< HEAD
-			m_unk0xc4 = data;
-			if (m_unk0xc4->GetNumRotationKeys() == 0) {
-				LegoRotationKey* key = new LegoRotationKey[1];
-				m_unk0xc4->SetNumRotationKeys(1);
-				m_unk0xc4->SetRotationKeys(key);
-=======
 			m_platformAnimNodeData = data;
 			if (m_platformAnimNodeData->GetNumRotationKeys() == 0) {
-				LegoRotationKey* key = new LegoRotationKey();
+				LegoRotationKey* key = new LegoRotationKey[1];
 				m_platformAnimNodeData->SetNumRotationKeys(1);
 				m_platformAnimNodeData->SetRotationKeys(key);
->>>>>>> 7b619d55
 			}
 		}
 		else {
