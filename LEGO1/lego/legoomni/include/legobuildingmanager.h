--- conflicted
+++ resolved
@@ -101,17 +101,6 @@
 	static MxS32 g_maxMove[16];
 	static MxU32 g_maxSound;
 
-<<<<<<< HEAD
-	MxU8 m_nextVariant;      // 0x08
-	MxBool m_unk0x09;        // 0x09
-	AnimEntry* m_entries[5]; // 0x0c
-	MxS8 m_numEntries;       // 0x20
-	LegoCacheSound* m_sound; // 0x24
-	MxBool m_unk0x28;        // 0x28
-	LegoWorld* m_world;      // 0x2c
-
-	friend class DebugViewer;
-=======
 	MxU8 m_nextVariant;            // 0x08
 	MxBool m_boundariesDetermined; // 0x09
 	AnimEntry* m_entries[5];       // 0x0c
@@ -119,7 +108,8 @@
 	LegoCacheSound* m_sound;       // 0x24
 	MxBool m_hideAfterAnimation;   // 0x28
 	LegoWorld* m_world;            // 0x2c
->>>>>>> f48e9475
+
+	friend class DebugViewer;
 };
 
 #endif // LEGOBUILDINGMANAGER_H