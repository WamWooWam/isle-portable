#ifndef LEGOMODELPRESENTER_H
#define LEGOMODELPRESENTER_H

#include "lego1_export.h"
#include "mxvideopresenter.h"

class LegoROI;
class LegoWorld;
class LegoEntity;
class MxDSChunk;

// VTABLE: LEGO1 0x100d4e50
// VTABLE: BETA10 0x101bcd88
// SIZE 0x6c
class LegoModelPresenter : public MxVideoPresenter {
public:
	LegoModelPresenter() { Reset(); }

	// FUNCTION: LEGO1 0x10067a10
	~LegoModelPresenter() override { Destroy(TRUE); }

<<<<<<< HEAD
	LEGO1_EXPORT static void configureLegoModelPresenter(MxS32 p_modelPresenterConfig);
=======
	// FUNCTION: LEGO1 0x1000cca0
	void Destroy() override { Destroy(FALSE); } // vtable+0x38

	static void configureLegoModelPresenter(MxS32 p_modelPresenterConfig);
>>>>>>> 4c32abd1

	// FUNCTION: BETA10 0x100a7180
	static const char* HandlerClassName()
	{
		// STRING: LEGO1 0x100f067c
		return "LegoModelPresenter";
	}

	// FUNCTION: LEGO1 0x1000ccb0
	// FUNCTION: BETA10 0x100a7150
	const char* ClassName() const override // vtable+0x0c
	{
		return HandlerClassName();
	}

	// FUNCTION: LEGO1 0x1000ccc0
	MxBool IsA(const char* p_name) const override // vtable+0x10
	{
		return !strcmp(p_name, ClassName()) || MxVideoPresenter::IsA(p_name);
	}

	void ReadyTickle() override; // vtable+0x18
	void ParseExtra() override;  // vtable+0x30

	MxResult FUN_1007ff70(MxDSChunk& p_chunk, LegoEntity* p_entity, MxBool p_roiVisible, LegoWorld* p_world);

	void Reset()
	{
		m_roi = NULL;
		m_addedToView = FALSE;
	}

	// SYNTHETIC: LEGO1 0x1000cdd0
	// LegoModelPresenter::`scalar deleting destructor'

protected:
	void Destroy(MxBool p_fromDestructor);

private:
	LegoROI* m_roi;       // 0x64
	MxBool m_addedToView; // 0x68

	MxResult CreateROI(MxDSChunk* p_chunk);
};

#endif // LEGOMODELPRESENTER_H<|MERGE_RESOLUTION|>--- conflicted
+++ resolved
@@ -19,14 +19,10 @@
 	// FUNCTION: LEGO1 0x10067a10
 	~LegoModelPresenter() override { Destroy(TRUE); }
 
-<<<<<<< HEAD
-	LEGO1_EXPORT static void configureLegoModelPresenter(MxS32 p_modelPresenterConfig);
-=======
 	// FUNCTION: LEGO1 0x1000cca0
 	void Destroy() override { Destroy(FALSE); } // vtable+0x38
 
-	static void configureLegoModelPresenter(MxS32 p_modelPresenterConfig);
->>>>>>> 4c32abd1
+	LEGO1_EXPORT static void configureLegoModelPresenter(MxS32 p_modelPresenterConfig);
 
 	// FUNCTION: BETA10 0x100a7180
 	static const char* HandlerClassName()
