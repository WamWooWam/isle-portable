--- conflicted
+++ resolved
@@ -20,23 +20,13 @@
 LegoResult LegoPaletteEntry::Read(LegoStorage* p_storage)
 {
 	LegoResult result;
-<<<<<<< HEAD
-	if ((result = p_storage->Read(&m_color.r, sizeof(m_color.r))) != SUCCESS) {
+	if ((result = p_storage->Read(&m_color.r, sizeof(Uint8))) != SUCCESS) {
 		return result;
 	}
-	if ((result = p_storage->Read(&m_color.g, sizeof(m_color.g))) != SUCCESS) {
+	if ((result = p_storage->Read(&m_color.g, sizeof(Uint8))) != SUCCESS) {
 		return result;
 	}
-	if ((result = p_storage->Read(&m_color.b, sizeof(m_color.b))) != SUCCESS) {
-=======
-	if ((result = p_storage->Read(&m_red, sizeof(LegoU8))) != SUCCESS) {
-		return result;
-	}
-	if ((result = p_storage->Read(&m_green, sizeof(LegoU8))) != SUCCESS) {
-		return result;
-	}
-	if ((result = p_storage->Read(&m_blue, sizeof(LegoU8))) != SUCCESS) {
->>>>>>> 2915aa01
+	if ((result = p_storage->Read(&m_color.b, sizeof(Uint8))) != SUCCESS) {
 		return result;
 	}
 	return SUCCESS;
@@ -46,23 +36,13 @@
 LegoResult LegoPaletteEntry::Write(LegoStorage* p_storage) const
 {
 	LegoResult result;
-<<<<<<< HEAD
-	if ((result = p_storage->Write(&m_color.r, sizeof(m_color.r))) != SUCCESS) {
+	if ((result = p_storage->Write(&m_color.r, sizeof(Uint8))) != SUCCESS) {
 		return result;
 	}
-	if ((result = p_storage->Write(&m_color.g, sizeof(m_color.g))) != SUCCESS) {
+	if ((result = p_storage->Write(&m_color.g, sizeof(Uint8))) != SUCCESS) {
 		return result;
 	}
-	if ((result = p_storage->Write(&m_color.b, sizeof(m_color.b))) != SUCCESS) {
-=======
-	if ((result = p_storage->Write(&m_red, sizeof(LegoU8))) != SUCCESS) {
-		return result;
-	}
-	if ((result = p_storage->Write(&m_green, sizeof(LegoU8))) != SUCCESS) {
-		return result;
-	}
-	if ((result = p_storage->Write(&m_blue, sizeof(LegoU8))) != SUCCESS) {
->>>>>>> 2915aa01
+	if ((result = p_storage->Write(&m_color.b, sizeof(Uint8))) != SUCCESS) {
 		return result;
 	}
 	return SUCCESS;
@@ -93,24 +73,14 @@
 LegoResult LegoImage::Read(LegoStorage* p_storage, LegoU32 p_square)
 {
 	LegoResult result;
-<<<<<<< HEAD
 	LegoU32 width, height, count;
-	if ((result = p_storage->Read(&width, sizeof(width))) != SUCCESS) {
+	if ((result = p_storage->Read(&width, sizeof(LegoU32))) != SUCCESS) {
 		return result;
 	}
-	if ((result = p_storage->Read(&height, sizeof(height))) != SUCCESS) {
+	if ((result = p_storage->Read(&height, sizeof(LegoU32))) != SUCCESS) {
 		return result;
 	}
-	if ((result = p_storage->Read(&count, sizeof(height))) != SUCCESS) {
-=======
-	if ((result = p_storage->Read(&m_width, sizeof(LegoU32))) != SUCCESS) {
-		return result;
-	}
-	if ((result = p_storage->Read(&m_height, sizeof(LegoU32))) != SUCCESS) {
-		return result;
-	}
-	if ((result = p_storage->Read(&m_count, sizeof(LegoU32))) != SUCCESS) {
->>>>>>> 2915aa01
+	if ((result = p_storage->Read(&count, sizeof(LegoU32))) != SUCCESS) {
 		return result;
 	}
 	if (m_palette) {
@@ -186,23 +156,13 @@
 LegoResult LegoImage::Write(LegoStorage* p_storage)
 {
 	LegoResult result;
-<<<<<<< HEAD
-	if ((result = p_storage->Write(&m_surface->w, sizeof(m_surface->w))) != SUCCESS) {
+	if ((result = p_storage->Write(&m_surface->w, sizeof(int))) != SUCCESS) {
 		return result;
 	}
-	if ((result = p_storage->Write(&m_surface->h, sizeof(m_surface->h))) != SUCCESS) {
+	if ((result = p_storage->Write(&m_surface->h, sizeof(int))) != SUCCESS) {
 		return result;
 	}
-	if ((result = p_storage->Write(&m_surface->h, sizeof(m_surface->h))) != SUCCESS) {
-=======
-	if ((result = p_storage->Write(&m_width, sizeof(LegoU32))) != SUCCESS) {
-		return result;
-	}
-	if ((result = p_storage->Write(&m_height, sizeof(LegoU32))) != SUCCESS) {
-		return result;
-	}
-	if ((result = p_storage->Write(&m_count, sizeof(LegoU32))) != SUCCESS) {
->>>>>>> 2915aa01
+	if ((result = p_storage->Write(&m_surface->h, sizeof(int))) != SUCCESS) {
 		return result;
 	}
 	if (m_palette) {
