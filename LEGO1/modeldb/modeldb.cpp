#include "modeldb.h"

DECOMP_SIZE_ASSERT(ModelDbWorld, 0x18)
DECOMP_SIZE_ASSERT(ModelDbPart, 0x18)
DECOMP_SIZE_ASSERT(ModelDbModel, 0x38)
DECOMP_SIZE_ASSERT(ModelDbPartList, 0x1c)
DECOMP_SIZE_ASSERT(ModelDbPartListCursor, 0x10)

// FUNCTION: LEGO1 0x10027690
// FUNCTION: BETA10 0x100e5620
void ModelDbModel::Free()
{
	delete[] m_modelName;
	delete[] m_presenterName;
}

// FUNCTION: LEGO1 0x100276b0
MxResult ModelDbModel::Read(SDL_IOStream* p_file)
{
	MxU32 len;

<<<<<<< HEAD
	if (SDL_ReadIO(p_file, &len, sizeof(len)) != sizeof(len)) {
=======
	if (fread(&len, sizeof(MxU32), 1, p_file) != 1) {
>>>>>>> 2915aa01
		return FAILURE;
	}

	m_modelName = new char[len];
	if (SDL_ReadIO(p_file, m_modelName, len) != len) {
		return FAILURE;
	}

<<<<<<< HEAD
	if (SDL_ReadIO(p_file, &m_modelDataLength, sizeof(m_modelDataLength)) != sizeof(m_modelDataLength)) {
		return FAILURE;
	}
	if (SDL_ReadIO(p_file, &m_modelDataOffset, sizeof(m_modelDataOffset)) != sizeof(m_modelDataOffset)) {
		return FAILURE;
	}
	if (SDL_ReadIO(p_file, &len, sizeof(len)) != sizeof(len)) {
=======
	if (fread(&m_modelDataLength, sizeof(MxU32), 1, p_file) != 1) {
		return FAILURE;
	}
	if (fread(&m_modelDataOffset, sizeof(MxU32), 1, p_file) != 1) {
		return FAILURE;
	}
	if (fread(&len, sizeof(MxU32), 1, p_file) != 1) {
>>>>>>> 2915aa01
		return FAILURE;
	}

	m_presenterName = new char[len];
	if (SDL_ReadIO(p_file, m_presenterName, len) != len) {
		return FAILURE;
	}

<<<<<<< HEAD
	if (SDL_ReadIO(p_file, m_location, sizeof(m_location)) != sizeof(m_location)) {
		return FAILURE;
	}
	if (SDL_ReadIO(p_file, m_direction, sizeof(m_direction)) != sizeof(m_direction)) {
		return FAILURE;
	}
	if (SDL_ReadIO(p_file, m_up, sizeof(m_up)) != sizeof(m_up)) {
		return FAILURE;
	}
	if (SDL_ReadIO(p_file, &m_unk0x34, sizeof(m_unk0x34)) != sizeof(m_unk0x34)) {
=======
	if (fread(&m_location, sizeof(float), 3, p_file) != 3) {
		return FAILURE;
	}
	if (fread(&m_direction, sizeof(float), 3, p_file) != 3) {
		return FAILURE;
	}
	if (fread(&m_up, sizeof(float), 3, p_file) != 3) {
		return FAILURE;
	}
	if (fread(&m_unk0x34, sizeof(undefined), 1, p_file) != 1) {
>>>>>>> 2915aa01
		return FAILURE;
	}

	return SUCCESS;
}

// FUNCTION: LEGO1 0x10027850
MxResult ModelDbPart::Read(SDL_IOStream* p_file)
{
	MxU32 len;

<<<<<<< HEAD
	if (SDL_ReadIO(p_file, &len, sizeof(len)) != sizeof(len)) {
=======
	if (fread(&len, sizeof(MxU32), 1, p_file) != 1) {
>>>>>>> 2915aa01
		return FAILURE;
	}

	char* buff = new char[len];

	if (SDL_ReadIO(p_file, buff, len) != len) {
		return FAILURE;
	}

	m_roiName = buff;
	delete[] buff;

<<<<<<< HEAD
	if (SDL_ReadIO(p_file, &m_partDataLength, sizeof(m_partDataLength)) != sizeof(m_partDataLength)) {
		return FAILURE;
	}
	if (SDL_ReadIO(p_file, &m_partDataOffset, sizeof(m_partDataOffset)) != sizeof(m_partDataOffset)) {
=======
	if (fread(&m_partDataLength, sizeof(undefined4), 1, p_file) != 1) {
		return FAILURE;
	}
	if (fread(&m_partDataOffset, sizeof(undefined4), 1, p_file) != 1) {
>>>>>>> 2915aa01
		return FAILURE;
	}

	return SUCCESS;
}

// FUNCTION: LEGO1 0x10027910
MxResult ReadModelDbWorlds(SDL_IOStream* p_file, ModelDbWorld*& p_worlds, MxS32& p_numWorlds)
{
	p_worlds = NULL;
	p_numWorlds = 0;

	MxS32 numWorlds;
	if (SDL_ReadIO(p_file, &numWorlds, sizeof(numWorlds)) != sizeof(numWorlds)) {
		return FAILURE;
	}

	ModelDbWorld* worlds = new ModelDbWorld[numWorlds];
	MxS32 worldNameLen, numParts, i, j;

	for (i = 0; i < numWorlds; i++) {
<<<<<<< HEAD
		if (SDL_ReadIO(p_file, &worldNameLen, sizeof(worldNameLen)) != sizeof(worldNameLen)) {
=======
		if (fread(&worldNameLen, sizeof(MxS32), 1, p_file) != 1) {
>>>>>>> 2915aa01
			return FAILURE;
		}

		worlds[i].m_worldName = new char[worldNameLen];
		if (SDL_ReadIO(p_file, worlds[i].m_worldName, worldNameLen) != worldNameLen) {
			return FAILURE;
		}

<<<<<<< HEAD
		if (SDL_ReadIO(p_file, &numParts, sizeof(numParts)) != sizeof(numParts)) {
=======
		if (fread(&numParts, sizeof(MxS32), 1, p_file) != 1) {
>>>>>>> 2915aa01
			return FAILURE;
		}

		worlds[i].m_partList = new ModelDbPartList();

		for (j = 0; j < numParts; j++) {
			ModelDbPart* part = new ModelDbPart();

			if (part->Read(p_file) != SUCCESS) {
				return FAILURE;
			}

			worlds[i].m_partList->Append(part);
		}

<<<<<<< HEAD
		if (SDL_ReadIO(p_file, &worlds[i].m_numModels, sizeof(worlds[i].m_numModels)) !=
			sizeof(worlds[i].m_numModels)) {
=======
		if (fread(&worlds[i].m_numModels, sizeof(MxS32), 1, p_file) != 1) {
>>>>>>> 2915aa01
			return FAILURE;
		}

		worlds[i].m_models = new ModelDbModel[worlds[i].m_numModels];

		for (j = 0; j < worlds[i].m_numModels; j++) {
			if (worlds[i].m_models[j].Read(p_file) != SUCCESS) {
				return FAILURE;
			}
		}
	}

	p_worlds = worlds;
	p_numWorlds = numWorlds;
	return SUCCESS;
}

// FUNCTION: LEGO1 0x10028080
// FUNCTION: BETA10 0x100e6431
void FreeModelDbWorlds(ModelDbWorld*& p_worlds, MxS32 p_numWorlds)
{
	ModelDbWorld* worlds = p_worlds;

	for (MxS32 i = 0; i < p_numWorlds; i++) {
		delete[] worlds[i].m_worldName;

		ModelDbPartListCursor cursor(worlds[i].m_partList);
		ModelDbPart* part;

		while (cursor.Next(part)) {
			delete part;
		}

		delete worlds[i].m_partList;

		ModelDbModel* models = worlds[i].m_models;
		for (MxS32 j = 0; j < worlds[i].m_numModels; j++) {
			models[j].Free();
		}

		delete[] worlds[i].m_models;
	}

	delete[] p_worlds;
	p_worlds = NULL;
}<|MERGE_RESOLUTION|>--- conflicted
+++ resolved
@@ -19,11 +19,7 @@
 {
 	MxU32 len;
 
-<<<<<<< HEAD
-	if (SDL_ReadIO(p_file, &len, sizeof(len)) != sizeof(len)) {
-=======
-	if (fread(&len, sizeof(MxU32), 1, p_file) != 1) {
->>>>>>> 2915aa01
+	if (SDL_ReadIO(p_file, &len, sizeof(MxU32)) != sizeof(MxU32)) {
 		return FAILURE;
 	}
 
@@ -32,23 +28,13 @@
 		return FAILURE;
 	}
 
-<<<<<<< HEAD
-	if (SDL_ReadIO(p_file, &m_modelDataLength, sizeof(m_modelDataLength)) != sizeof(m_modelDataLength)) {
+	if (SDL_ReadIO(p_file, &m_modelDataLength, sizeof(MxU32)) != sizeof(MxU32)) {
 		return FAILURE;
 	}
-	if (SDL_ReadIO(p_file, &m_modelDataOffset, sizeof(m_modelDataOffset)) != sizeof(m_modelDataOffset)) {
+	if (SDL_ReadIO(p_file, &m_modelDataOffset, sizeof(MxU32)) != sizeof(MxU32)) {
 		return FAILURE;
 	}
 	if (SDL_ReadIO(p_file, &len, sizeof(len)) != sizeof(len)) {
-=======
-	if (fread(&m_modelDataLength, sizeof(MxU32), 1, p_file) != 1) {
-		return FAILURE;
-	}
-	if (fread(&m_modelDataOffset, sizeof(MxU32), 1, p_file) != 1) {
-		return FAILURE;
-	}
-	if (fread(&len, sizeof(MxU32), 1, p_file) != 1) {
->>>>>>> 2915aa01
 		return FAILURE;
 	}
 
@@ -57,29 +43,16 @@
 		return FAILURE;
 	}
 
-<<<<<<< HEAD
-	if (SDL_ReadIO(p_file, m_location, sizeof(m_location)) != sizeof(m_location)) {
+	if (SDL_ReadIO(p_file, m_location, 3 * sizeof(float)) != 3 * sizeof(float)) {
 		return FAILURE;
 	}
-	if (SDL_ReadIO(p_file, m_direction, sizeof(m_direction)) != sizeof(m_direction)) {
+	if (SDL_ReadIO(p_file, m_direction, 3 * sizeof(float)) != 3 * sizeof(float)) {
 		return FAILURE;
 	}
-	if (SDL_ReadIO(p_file, m_up, sizeof(m_up)) != sizeof(m_up)) {
+	if (SDL_ReadIO(p_file, m_up, 3 * sizeof(float)) != 3 * sizeof(float)) {
 		return FAILURE;
 	}
-	if (SDL_ReadIO(p_file, &m_unk0x34, sizeof(m_unk0x34)) != sizeof(m_unk0x34)) {
-=======
-	if (fread(&m_location, sizeof(float), 3, p_file) != 3) {
-		return FAILURE;
-	}
-	if (fread(&m_direction, sizeof(float), 3, p_file) != 3) {
-		return FAILURE;
-	}
-	if (fread(&m_up, sizeof(float), 3, p_file) != 3) {
-		return FAILURE;
-	}
-	if (fread(&m_unk0x34, sizeof(undefined), 1, p_file) != 1) {
->>>>>>> 2915aa01
+	if (SDL_ReadIO(p_file, &m_unk0x34, sizeof(undefined)) != sizeof(undefined)) {
 		return FAILURE;
 	}
 
@@ -91,11 +64,7 @@
 {
 	MxU32 len;
 
-<<<<<<< HEAD
-	if (SDL_ReadIO(p_file, &len, sizeof(len)) != sizeof(len)) {
-=======
-	if (fread(&len, sizeof(MxU32), 1, p_file) != 1) {
->>>>>>> 2915aa01
+	if (SDL_ReadIO(p_file, &len, sizeof(MxU32)) != sizeof(MxU32)) {
 		return FAILURE;
 	}
 
@@ -108,17 +77,10 @@
 	m_roiName = buff;
 	delete[] buff;
 
-<<<<<<< HEAD
-	if (SDL_ReadIO(p_file, &m_partDataLength, sizeof(m_partDataLength)) != sizeof(m_partDataLength)) {
+	if (SDL_ReadIO(p_file, &m_partDataLength, sizeof(undefined4)) != sizeof(undefined4)) {
 		return FAILURE;
 	}
-	if (SDL_ReadIO(p_file, &m_partDataOffset, sizeof(m_partDataOffset)) != sizeof(m_partDataOffset)) {
-=======
-	if (fread(&m_partDataLength, sizeof(undefined4), 1, p_file) != 1) {
-		return FAILURE;
-	}
-	if (fread(&m_partDataOffset, sizeof(undefined4), 1, p_file) != 1) {
->>>>>>> 2915aa01
+	if (SDL_ReadIO(p_file, &m_partDataOffset, sizeof(undefined4)) != sizeof(undefined4)) {
 		return FAILURE;
 	}
 
@@ -140,11 +102,7 @@
 	MxS32 worldNameLen, numParts, i, j;
 
 	for (i = 0; i < numWorlds; i++) {
-<<<<<<< HEAD
-		if (SDL_ReadIO(p_file, &worldNameLen, sizeof(worldNameLen)) != sizeof(worldNameLen)) {
-=======
-		if (fread(&worldNameLen, sizeof(MxS32), 1, p_file) != 1) {
->>>>>>> 2915aa01
+		if (SDL_ReadIO(p_file, &worldNameLen, sizeof(MxS32)) != sizeof(MxS32)) {
 			return FAILURE;
 		}
 
@@ -153,11 +111,7 @@
 			return FAILURE;
 		}
 
-<<<<<<< HEAD
-		if (SDL_ReadIO(p_file, &numParts, sizeof(numParts)) != sizeof(numParts)) {
-=======
-		if (fread(&numParts, sizeof(MxS32), 1, p_file) != 1) {
->>>>>>> 2915aa01
+		if (SDL_ReadIO(p_file, &numParts, sizeof(MxS32)) != sizeof(MxS32)) {
 			return FAILURE;
 		}
 
@@ -173,12 +127,7 @@
 			worlds[i].m_partList->Append(part);
 		}
 
-<<<<<<< HEAD
-		if (SDL_ReadIO(p_file, &worlds[i].m_numModels, sizeof(worlds[i].m_numModels)) !=
-			sizeof(worlds[i].m_numModels)) {
-=======
-		if (fread(&worlds[i].m_numModels, sizeof(MxS32), 1, p_file) != 1) {
->>>>>>> 2915aa01
+		if (SDL_ReadIO(p_file, &worlds[i].m_numModels, sizeof(MxS32)) != sizeof(MxS32)) {
 			return FAILURE;
 		}
 
