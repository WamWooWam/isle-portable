#ifndef MXBITMAP_H
#define MXBITMAP_H

#include "mxcore.h"
#include "mxtypes.h"

#include <SDL3/SDL_iostream.h>
#include <ddraw.h>
#include <stdlib.h>

class MxPalette;

// The stock BITMAPINFO struct from wingdi.h only makes room for one color
// in the palette. It seems like the expectation (if you use the struct)
// is to malloc as much as you actually need, and then index into the array
// anyway even though its stated size is [1].
// https://learn.microsoft.com/en-us/windows/win32/api/wingdi/ns-wingdi-bitmapinfo
// In our case, the size 0x428 is used frequently, which matches
// a 40-byte header plus 256 colors, so just use that as our template.

// SIZE 0x428
struct MxBITMAPINFO {
	BITMAPINFOHEADER m_bmiHeader;
	RGBQUAD m_bmiColors[256];

	static MxU32 Size() { return sizeof(MxBITMAPINFO); }
};

// Non-standard value for biCompression in the BITMAPINFOHEADER struct.
// By default, uncompressed bitmaps (BI_RGB) are stored in bottom-up order.
// You can specify that the bitmap has top-down order instead by providing
// a negative number for biHeight. It could be that Mindscape decided on a
// belt & suspenders approach here.
#define BI_RGB_TOPDOWN 0x10

// SIZE 0x20
// VTABLE: LEGO1 0x100dc7b0
// VTABLE: BETA10 0x101c21f8
class MxBitmap : public MxCore {
public:
	MxBitmap();
	~MxBitmap() override; // vtable+00

<<<<<<< HEAD
	virtual MxResult ImportBitmap(MxBitmap* p_bitmap);                                     // vtable+14
	virtual MxResult ImportBitmapInfo(MxBITMAPINFO* p_info);                               // vtable+18
	virtual MxResult SetSize(MxS32 p_width, MxS32 p_height, MxPalette* p_palette, MxBool); // vtable+1c
	virtual MxResult LoadFile(SDL_IOStream* p_handle);                                     // vtable+20
	virtual MxLong Read(const char* p_filename);                                           // vtable+24
=======
	virtual MxResult ImportBitmap(MxBitmap* p_bitmap);                                     // vtable+0x14
	virtual MxResult ImportBitmapInfo(MxBITMAPINFO* p_info);                               // vtable+0x18
	virtual MxResult SetSize(MxS32 p_width, MxS32 p_height, MxPalette* p_palette, MxBool); // vtable+0x1c
	virtual MxResult LoadFile(HANDLE p_handle);                                            // vtable+0x20
	virtual MxLong Read(const char* p_filename);                                           // vtable+0x24
>>>>>>> 49cb1207

	// FUNCTION: LEGO1 0x1004e0d0
	// FUNCTION: BETA10 0x10060fc0
	virtual MxS32 VTable0x28(MxS32) { return -1; } // vtable+0x28

	virtual void BitBlt(
		MxBitmap* p_src,
		MxS32 p_left,
		MxS32 p_top,
		MxS32 p_right,
		MxS32 p_bottom,
		MxS32 p_width,
		MxS32 p_height
	); // vtable+0x2c
	virtual void BitBltTransparent(
		MxBitmap* p_src,
		MxS32 p_left,
		MxS32 p_top,
		MxS32 p_right,
		MxS32 p_bottom,
		MxS32 p_width,
		MxS32 p_height
	);                                                // vtable+0x30
	virtual MxPalette* CreatePalette();               // vtable+0x34
	virtual void ImportPalette(MxPalette* p_palette); // vtable+0x38
	virtual MxResult SetBitDepth(MxBool);             // vtable+0x3c
	virtual MxResult StretchBits(
		HDC p_hdc,
		MxS32 p_xSrc,
		MxS32 p_ySrc,
		MxS32 p_xDest,
		MxS32 p_yDest,
		MxS32 p_destWidth,
		MxS32 p_destHeight
	); // vtable+0x40

	// Bit mask trick to round up to the nearest multiple of four.
	// Pixel data may be stored with padding.
	// https://learn.microsoft.com/en-us/windows/win32/medfound/image-stride
	// FUNCTION: BETA10 0x1002c510
	MxLong AlignToFourByte(MxLong p_value) const { return (p_value + 3) & -4; }

	// DECOMP: This could be a free function. It is static here because it has no
	// reference to "this". In the beta it is called in two places:
	// 1. GetBmiHeightAbs
	// 2. MxSmk::LoadFrame
	// FUNCTION: BETA10 0x1002c690
	static MxLong HeightAbs(MxLong p_value) { return p_value > 0 ? p_value : -p_value; }

	// FUNCTION: BETA10 0x10142030
	BITMAPINFOHEADER* GetBmiHeader() const { return m_bmiHeader; }

	// FUNCTION: BETA10 0x1002c440
	MxLong GetBmiWidth() const { return m_bmiHeader->biWidth; }
	MxLong GetBmiStride() const { return ((m_bmiHeader->biWidth + 3) & -4); }
	MxLong GetBmiHeight() const { return m_bmiHeader->biHeight; }

	// FUNCTION: BETA10 0x1002c470
	MxLong GetBmiHeightAbs() const { return HeightAbs(m_bmiHeader->biHeight); }

	// FUNCTION: BETA10 0x10083900
	MxU8* GetImage() const { return m_data; }

	// FUNCTION: BETA10 0x100838d0
	MxBITMAPINFO* GetBitmapInfo() const { return m_info; }

	// FUNCTION: BETA10 0x100982b0
	MxLong GetDataSize() const { return AlignToFourByte(m_bmiHeader->biWidth) * GetBmiHeightAbs(); }

	// FUNCTION: BETA10 0x1002c4b0
	MxBool IsTopDown()
	{
		if (m_bmiHeader->biCompression == BI_RGB_TOPDOWN) {
			return TRUE;
		}
		else {
			return m_bmiHeader->biHeight < 0;
		}
	}

#define GetAdjustedStride(p_bitmap)                                                                                    \
	(p_bitmap->IsTopDown() ? p_bitmap->AlignToFourByte(p_bitmap->GetBmiWidth())                                        \
						   : -p_bitmap->AlignToFourByte(p_bitmap->GetBmiWidth()))

	// FUNCTION: BETA10 0x1002c320
	MxU8* GetStart(MxS32 p_left, MxS32 p_top)
	{
		if (m_bmiHeader->biCompression == BI_RGB) {
			return m_data + p_left +
				   AlignToFourByte(GetBmiWidth()) * (IsTopDown() ? p_top : (GetBmiHeightAbs() - 1) - p_top);
		}
		else if (m_bmiHeader->biCompression == BI_RGB_TOPDOWN) {
			return m_data;
		}
		else {
			return m_data + AlignToFourByte(GetBmiWidth()) * (IsTopDown() ? 0 : (GetBmiHeightAbs() - 1));
		}
	}

	// SYNTHETIC: LEGO1 0x100bc9f0
	// SYNTHETIC: BETA10 0x1013dcd0
	// MxBitmap::`scalar deleting destructor'

private:
	// FUNCTION: BETA10 0x1013dd10
	MxLong MxBitmapInfoSize() const { return sizeof(MxBITMAPINFO); }

	// FUNCTION: BETA10 0x1013dd30
	MxBool IsBottomUp()
	{
		if (m_bmiHeader->biCompression == BI_RGB_TOPDOWN) {
			return FALSE;
		}
		else {
			return m_bmiHeader->biHeight > 0;
		}
	}

	MxResult ImportColorsToPalette(RGBQUAD*, MxPalette*);

	MxBITMAPINFO* m_info;          // 0x08
	BITMAPINFOHEADER* m_bmiHeader; // 0x0c
	RGBQUAD* m_paletteData;        // 0x10
	MxU8* m_data;                  // 0x14
	MxBool m_isHighColor;          // 0x18
	MxPalette* m_palette;          // 0x1c
};

#endif // MXBITMAP_H<|MERGE_RESOLUTION|>--- conflicted
+++ resolved
@@ -41,19 +41,11 @@
 	MxBitmap();
 	~MxBitmap() override; // vtable+00
 
-<<<<<<< HEAD
-	virtual MxResult ImportBitmap(MxBitmap* p_bitmap);                                     // vtable+14
-	virtual MxResult ImportBitmapInfo(MxBITMAPINFO* p_info);                               // vtable+18
-	virtual MxResult SetSize(MxS32 p_width, MxS32 p_height, MxPalette* p_palette, MxBool); // vtable+1c
-	virtual MxResult LoadFile(SDL_IOStream* p_handle);                                     // vtable+20
-	virtual MxLong Read(const char* p_filename);                                           // vtable+24
-=======
 	virtual MxResult ImportBitmap(MxBitmap* p_bitmap);                                     // vtable+0x14
 	virtual MxResult ImportBitmapInfo(MxBITMAPINFO* p_info);                               // vtable+0x18
 	virtual MxResult SetSize(MxS32 p_width, MxS32 p_height, MxPalette* p_palette, MxBool); // vtable+0x1c
-	virtual MxResult LoadFile(HANDLE p_handle);                                            // vtable+0x20
+	virtual MxResult LoadFile(SDL_IOStream* p_handle);                                     // vtable+0x20
 	virtual MxLong Read(const char* p_filename);                                           // vtable+0x24
->>>>>>> 49cb1207
 
 	// FUNCTION: LEGO1 0x1004e0d0
 	// FUNCTION: BETA10 0x10060fc0
