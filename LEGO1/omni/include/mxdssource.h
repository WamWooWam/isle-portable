--- conflicted
+++ resolved
@@ -2,14 +2,9 @@
 #define MXDSSOURCE_H
 
 #include "mxcore.h"
-<<<<<<< HEAD
+#include "mxdsbuffer.h"
 
 #include <SDL3/SDL_iostream.h>
-
-class MxDSBuffer;
-=======
-#include "mxdsbuffer.h"
->>>>>>> 1b99d755
 
 // VTABLE: LEGO1 0x100dc8c8
 // VTABLE: BETA10 0x101c2450
@@ -35,17 +30,6 @@
 		return !strcmp(p_name, MxDSSource::ClassName()) || MxCore::IsA(p_name);
 	}
 
-<<<<<<< HEAD
-	virtual MxLong Open(MxULong) = 0;                    // vtable+0x14
-	virtual MxLong Close() = 0;                          // vtable+0x18
-	virtual MxResult ReadToBuffer(MxDSBuffer* p_buffer); // vtable+0x1c
-	virtual MxResult Read(unsigned char*, MxULong) = 0;  // vtable+0x20
-	virtual MxLong Seek(MxLong, SDL_IOWhence) = 0;       // vtable+0x24
-	virtual MxULong GetBufferSize() = 0;                 // vtable+0x28
-	virtual MxULong GetStreamBuffersNum() = 0;           // vtable+0x2c
-	virtual MxLong GetLengthInDWords();                  // vtable+0x30
-	virtual MxU32* GetBuffer();                          // vtable+0x34
-=======
 	virtual MxLong Open(MxULong) = 0; // vtable+0x14
 	virtual MxLong Close() = 0;       // vtable+0x18
 
@@ -56,7 +40,7 @@
 	} // vtable+0x1c
 
 	virtual MxResult Read(unsigned char*, MxULong) = 0; // vtable+0x20
-	virtual MxLong Seek(MxLong, MxS32) = 0;             // vtable+0x24
+	virtual MxLong Seek(MxLong, SDL_IOWhence) = 0;      // vtable+0x24
 	virtual MxULong GetBufferSize() = 0;                // vtable+0x28
 	virtual MxULong GetStreamBuffersNum() = 0;          // vtable+0x2c
 
@@ -66,7 +50,6 @@
 	// FUNCTION: LEGO1 0x100c0000
 	virtual MxU32* GetBuffer() { return m_pBuffer; } // vtable+0x34
 
->>>>>>> 1b99d755
 	MxLong GetPosition() const { return m_position; }
 
 protected:
