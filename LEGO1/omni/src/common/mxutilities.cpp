#include "mxutilities.h"

#include "mxcompositepresenter.h"
#include "mxdsaction.h"
#include "mxdsactionlist.h"
#include "mxdsfile.h"
#include "mxdsmultiaction.h"
#include "mxdsobject.h"
#include "mxpresenterlist.h"
#include "mxrect32.h"

#include <assert.h>

// GLOBAL: LEGO1 0x101020e8
void (*g_omniUserMessage)(const char*, MxS32) = NULL;

// FUNCTION: LEGO1 0x100b6e10
MxBool GetRectIntersection(
	MxS32 p_rect1Width,
	MxS32 p_rect1Height,
	MxS32 p_rect2Width,
	MxS32 p_rect2Height,
	MxS32* p_rect1Left,
	MxS32* p_rect1Top,
	MxS32* p_rect2Left,
	MxS32* p_rect2Top,
	MxS32* p_width,
	MxS32* p_height
)
{
	MxPoint32 rect1Origin(*p_rect1Left, *p_rect1Top);
	MxRect32 rect1(MxPoint32(0, 0), MxSize32(p_rect1Width, p_rect1Height));

	MxPoint32 rect2Origin(*p_rect2Left, *p_rect2Top);
	MxRect32 rect2(MxPoint32(0, 0), MxSize32(p_rect2Width, p_rect2Height));

	MxRect32 rect(0, 0, *p_width, *p_height);
	rect.AddPoint(rect1Origin);

	if (!rect.IntersectsWith(rect1)) {
		return FALSE;
	}

	rect.Intersect(rect1);
	rect.SubtractPoint(rect1Origin);
	rect.AddPoint(rect2Origin);

	if (!rect.IntersectsWith(rect2)) {
		return FALSE;
	}

	rect.Intersect(rect2);
	rect.SubtractPoint(rect2Origin);

	*p_rect1Left += rect.GetLeft();
	*p_rect1Top += rect.GetTop();
	*p_rect2Left += rect.GetLeft();
	*p_rect2Top += rect.GetTop();
	*p_width = rect.GetWidth();
	*p_height = rect.GetHeight();
	return TRUE;
}

// FUNCTION: LEGO1 0x100b6ff0
void MakeSourceName(char* p_output, const char* p_input)
{
	const char* cln = strchr(p_input, ':');
	if (cln) {
		p_input = cln + 1;
	}

	strcpy(p_output, p_input);

	strlwr(p_output);

	char* extLoc = strstr(p_output, ".si");
	if (extLoc) {
		*extLoc = 0;
	}
}

// FUNCTION: LEGO1 0x100b7050
MxBool KeyValueStringParse(char* p_output, const char* p_command, const char* p_string)
{
	MxBool didMatch = FALSE;
	assert(p_string);
	assert(p_command);

	MxS16 len = strlen(p_string);
	char* string = new char[len + 1];
	assert(string);
	strcpy(string, p_string);

	for (char* token = strtok(string, ", \t\r\n:"); token; token = strtok(NULL, ", \t\r\n:")) {
		len -= (strlen(token) + 1);

		if (strcmpi(token, p_command) == 0) {
			if (p_output && len > 0) {
				char* output = p_output;
				char* cur = &token[strlen(p_command)];
				cur++;
				while (*cur != ',' && *cur != ' ' && *cur != '\0' && *cur != '\t' && *cur != '\n' && *cur != '\r') {
					*output++ = *cur++;
				}
				*output = '\0';
			}

			didMatch = TRUE;
			break;
		}
	}

	delete[] string;
	return didMatch;
}

// FUNCTION: LEGO1 0x100b7170
MxBool ContainsPresenter(MxCompositePresenterList& p_presenterList, MxPresenter* p_presenter)
{
	for (MxCompositePresenterList::iterator it = p_presenterList.begin(); it != p_presenterList.end(); it++) {
		if (p_presenter == *it || ((*it)->IsA("MxCompositePresenter") &&
								   ContainsPresenter(*((MxCompositePresenter*) *it)->GetList(), p_presenter))) {
			return TRUE;
		}
	}

	return FALSE;
}

// FUNCTION: LEGO1 0x100b71e0
void OmniError(const char* p_message, MxS32 p_status)
{
	if (g_omniUserMessage) {
		g_omniUserMessage(p_message, p_status);
	}
	else if (p_status) {
		abort();
	}
}

// FUNCTION: LEGO1 0x100b7210
void SetOmniUserMessage(void (*p_omniUserMessage)(const char*, MxS32))
{
	g_omniUserMessage = p_omniUserMessage;
}

// FUNCTION: LEGO1 0x100b7220
void FUN_100b7220(MxDSAction* p_action, MxU32 p_newFlags, MxBool p_setFlags)
{
	p_action->SetFlags(!p_setFlags ? p_action->GetFlags() & ~p_newFlags : p_action->GetFlags() | p_newFlags);

	if (p_action->IsA("MxDSMultiAction")) {
		MxDSActionListCursor cursor(((MxDSMultiAction*) p_action)->GetActionList());
		MxDSAction* action;

		while (cursor.Next(action)) {
			FUN_100b7220(action, p_newFlags, p_setFlags);
		}
	}
<<<<<<< HEAD
}

// Should probably be somewhere else
// FUNCTION: LEGO1 0x100c0280
MxDSObject* CreateStreamObject(MxDSFile* p_file, MxS16 p_ofs)
{
	MxU8* buf;
	ISLE_MMCKINFO tmpChunk;

	if (p_file->Seek(((MxLong*) p_file->GetBuffer())[p_ofs], SDL_IO_SEEK_SET)) {
		return NULL;
	}

	if (p_file->Read((MxU8*) &tmpChunk.ckid, 8) == 0 && tmpChunk.ckid == FOURCC('M', 'x', 'S', 't')) {
		if (p_file->Read((MxU8*) &tmpChunk.ckid, 8) == 0 && tmpChunk.ckid == FOURCC('M', 'x', 'O', 'b')) {

			buf = new MxU8[tmpChunk.cksize];
			if (!buf) {
				return NULL;
			}

			if (p_file->Read(buf, tmpChunk.cksize) != 0) {
				return NULL;
			}

			// Save a copy so we can clean up properly, because
			// this function will alter the pointer value.
			MxU8* copy = buf;
			MxDSObject* obj = DeserializeDSObjectDispatch(buf, -1);
			delete[] copy;
			return obj;
		}
		return NULL;
	}

	return NULL;
=======
>>>>>>> 1b99d755
}<|MERGE_RESOLUTION|>--- conflicted
+++ resolved
@@ -157,43 +157,4 @@
 			FUN_100b7220(action, p_newFlags, p_setFlags);
 		}
 	}
-<<<<<<< HEAD
-}
-
-// Should probably be somewhere else
-// FUNCTION: LEGO1 0x100c0280
-MxDSObject* CreateStreamObject(MxDSFile* p_file, MxS16 p_ofs)
-{
-	MxU8* buf;
-	ISLE_MMCKINFO tmpChunk;
-
-	if (p_file->Seek(((MxLong*) p_file->GetBuffer())[p_ofs], SDL_IO_SEEK_SET)) {
-		return NULL;
-	}
-
-	if (p_file->Read((MxU8*) &tmpChunk.ckid, 8) == 0 && tmpChunk.ckid == FOURCC('M', 'x', 'S', 't')) {
-		if (p_file->Read((MxU8*) &tmpChunk.ckid, 8) == 0 && tmpChunk.ckid == FOURCC('M', 'x', 'O', 'b')) {
-
-			buf = new MxU8[tmpChunk.cksize];
-			if (!buf) {
-				return NULL;
-			}
-
-			if (p_file->Read(buf, tmpChunk.cksize) != 0) {
-				return NULL;
-			}
-
-			// Save a copy so we can clean up properly, because
-			// this function will alter the pointer value.
-			MxU8* copy = buf;
-			MxDSObject* obj = DeserializeDSObjectDispatch(buf, -1);
-			delete[] copy;
-			return obj;
-		}
-		return NULL;
-	}
-
-	return NULL;
-=======
->>>>>>> 1b99d755
 }