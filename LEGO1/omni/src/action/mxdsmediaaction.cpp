--- conflicted
+++ resolved
@@ -137,7 +137,6 @@
 	p_source += strlen(m_mediaSrcPath) + 1;
 
 	// clang-format off
-<<<<<<< HEAD
 	m_unk0x9c.SetUnk0x00(UnalignedRead<MxU32>(p_source));  p_source += sizeof(MxU32);
 	m_unk0x9c.SetUnk0x04(UnalignedRead<MxU32>(p_source));  p_source += sizeof(MxU32);
 
@@ -145,14 +144,5 @@
 	m_mediaFormat       = UnalignedRead<MxS32>(p_source);  p_source += sizeof(MxS32);
 	m_paletteManagement = UnalignedRead<MxS32>(p_source);  p_source += sizeof(MxS32);
 	m_sustainTime       = UnalignedRead<MxS32>(p_source);  p_source += sizeof(MxS32);
-=======
-	m_unk0x9c.SetUnk0x00(*(MxU32*) p_source);  p_source += sizeof(undefined4);
-	m_unk0x9c.SetUnk0x04(*(MxU32*) p_source);  p_source += sizeof(undefined4);
-
-	m_framesPerSecond   = *(MxS32*) p_source;  p_source += sizeof(MxS32);
-	m_mediaFormat       = *(MxS32*) p_source;  p_source += sizeof(MxS32);
-	m_paletteManagement = *(MxS32*) p_source;  p_source += sizeof(MxS32);
-	m_sustainTime       = *(MxS32*) p_source;  p_source += sizeof(MxS32);
->>>>>>> 2915aa01
 	// clang-format on
 }