--- conflicted
+++ resolved
@@ -261,7 +261,6 @@
 	MxDSObject::Deserialize(p_source, p_flags);
 
 	// clang-format off
-<<<<<<< HEAD
 	m_flags           = UnalignedRead<MxU32>(p_source);   p_source += sizeof(MxU32);
 	m_startTime       = UnalignedRead<MxLong>(p_source);  p_source += sizeof(MxLong);
 	m_duration        = UnalignedRead<MxLong>(p_source);  p_source += sizeof(MxLong);
@@ -276,24 +275,7 @@
 	m_up[1]           = UnalignedRead<double>(p_source);  p_source += sizeof(double);
 	m_up[2]           = UnalignedRead<double>(p_source);  p_source += sizeof(double);
 
-	MxU16 extraLength = UnalignedRead<MxU16>(p_source);  p_source += sizeof(extraLength);
-=======
-	m_flags           = *( MxU32*) p_source;  p_source += sizeof(MxU32);
-	m_startTime       = *(MxLong*) p_source;  p_source += sizeof(MxS32);
-	m_duration        = *(MxLong*) p_source;  p_source += sizeof(MxS32);
-	m_loopCount       = *( MxS32*) p_source;  p_source += sizeof(MxS32);
-	m_location[0]     = *(double*) p_source;  p_source += sizeof(double);
-	m_location[1]     = *(double*) p_source;  p_source += sizeof(double);
-	m_location[2]     = *(double*) p_source;  p_source += sizeof(double);
-	m_direction[0]    = *(double*) p_source;  p_source += sizeof(double);
-	m_direction[1]    = *(double*) p_source;  p_source += sizeof(double);
-	m_direction[2]    = *(double*) p_source;  p_source += sizeof(double);
-	m_up[0]           = *(double*) p_source;  p_source += sizeof(double);
-	m_up[1]           = *(double*) p_source;  p_source += sizeof(double);
-	m_up[2]           = *(double*) p_source;  p_source += sizeof(double);
-
-	MxU16 extraLength = *( MxU16*) p_source;  p_source += sizeof(extraLength);
->>>>>>> 2915aa01
+	MxU16 extraLength = UnalignedRead<MxU16>(p_source);  p_source += sizeof(MxU16);
 	// clang-format on
 
 	if (extraLength) {
