--- conflicted
+++ resolved
@@ -33,15 +33,10 @@
 // FUNCTION: BETA10 0x1015e189
 MxU16 MXIOINFO::Open(const char* p_filename, MxULong p_flags)
 {
-<<<<<<< HEAD
 	// [library:filesystem] p_flags is always 0 (OF_READ)
 	assert(p_flags == 0);
 
-	MxU16 result = 0;
-=======
-	OFSTRUCT unused;
-	MxU16 result = MMSYSERR_NOERROR;
->>>>>>> 4c32abd1
+	MxU16 result = MMSYSERR_NOERROR;
 
 	m_info.lDiskOffset = m_info.lBufOffset = 0;
 
@@ -340,13 +335,8 @@
 // FUNCTION: BETA10 0x1015ea3e
 MxU16 MXIOINFO::Flush(MxU16 p_unused)
 {
-<<<<<<< HEAD
-	MxU16 result = 0;
+	MxU16 result = MMSYSERR_NOERROR;
 	Sint64 bytesWritten;
-=======
-	MxU16 result = MMSYSERR_NOERROR;
-	MxLong bytesWritten;
->>>>>>> 4c32abd1
 
 	// if buffer is dirty
 	if (m_info.dwFlags & MMIO_DIRTY) {
@@ -613,13 +603,8 @@
 	}
 
 	// Seek past the end of the chunk (plus optional pad byte if size is odd)
-<<<<<<< HEAD
 	if (result == 0 &&
 		Seek((p_chunkInfo->cksize & 1) + p_chunkInfo->cksize + p_chunkInfo->dwDataOffset, SDL_IO_SEEK_SET) == -1) {
-=======
-	if (result == MMSYSERR_NOERROR &&
-		Seek((p_chunkInfo->cksize & 1) + p_chunkInfo->cksize + p_chunkInfo->dwDataOffset, SEEK_SET) == -1) {
->>>>>>> 4c32abd1
 		result = MMIOERR_CANNOTSEEK;
 	}
 
@@ -627,7 +612,7 @@
 }
 
 // FUNCTION: BETA10 0x1015f28b
-MxU16 MXIOINFO::CreateChunk(MMCKINFO* p_chunkInfo, MxU16 p_create)
+MxU16 MXIOINFO::CreateChunk(ISLE_MMCKINFO* p_chunkInfo, MxU16 p_create)
 {
 	MxU16 result = MMSYSERR_NOERROR;
 
@@ -642,7 +627,7 @@
 		p_chunkInfo->ckid = FOURCC_LIST;
 	}
 
-	p_chunkInfo->dwDataOffset = Seek(0, SEEK_CUR);
+	p_chunkInfo->dwDataOffset = Seek(0, SDL_IO_SEEK_CUR);
 	if (p_chunkInfo->dwDataOffset == -1) {
 		result = MMIOERR_CANNOTSEEK;
 	}
