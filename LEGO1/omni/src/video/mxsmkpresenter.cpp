#include "mxsmkpresenter.h"

#include "decomp.h"
#include "mxdsmediaaction.h"
#include "mxmisc.h"
#include "mxpalette.h"
#include "mxvideomanager.h"

#include <smacker.h>

DECOMP_SIZE_ASSERT(MxSmkPresenter, 0x720);

// FUNCTION: LEGO1 0x100b3650
MxSmkPresenter::MxSmkPresenter()
{
	Init();
}

// FUNCTION: LEGO1 0x100b3870
MxSmkPresenter::~MxSmkPresenter()
{
	Destroy(TRUE);
}

// FUNCTION: LEGO1 0x100b38d0
void MxSmkPresenter::Init()
{
	m_currentFrame = 0;
	memset(&m_mxSmk, 0, sizeof(m_mxSmk));
	SetBit1(FALSE);
	SetBit2(FALSE);
}

// FUNCTION: LEGO1 0x100b3900
void MxSmkPresenter::Destroy(MxBool p_fromDestructor)
{
	m_criticalSection.Enter();

	MxSmk::Destroy(&m_mxSmk);
	Init();

	m_criticalSection.Leave();

	if (!p_fromDestructor) {
		MxVideoPresenter::Destroy(FALSE);
	}
}

// FUNCTION: LEGO1 0x100b3940
void MxSmkPresenter::LoadHeader(MxStreamChunk* p_chunk)
{
<<<<<<< HEAD
	MxSmack::LoadHeader(p_chunk->GetData(), p_chunk->GetLength(), &m_mxSmack);
=======
	MxSmk::LoadHeader(p_chunk->GetData(), &m_mxSmk);
>>>>>>> d97ce967
}

// FUNCTION: LEGO1 0x100b3960
void MxSmkPresenter::CreateBitmap()
{
	if (m_frameBitmap) {
		delete m_frameBitmap;
	}

	unsigned long w, h;
	smk_info_video(m_mxSmack.m_smk, &w, &h, NULL);

	m_frameBitmap = new MxBitmap;
<<<<<<< HEAD
	m_frameBitmap->SetSize(w, h, NULL, FALSE);
=======
	m_frameBitmap->SetSize(m_mxSmk.m_smackTag.Width, m_mxSmk.m_smackTag.Height, NULL, FALSE);
>>>>>>> d97ce967
}

// FUNCTION: LEGO1 0x100b3a00
void MxSmkPresenter::LoadFrame(MxStreamChunk* p_chunk)
{
	MxBITMAPINFO* bitmapInfo = m_frameBitmap->GetBitmapInfo();
	MxU8* bitmapData = m_frameBitmap->GetImage();
	MxU8* chunkData = p_chunk->GetData();

<<<<<<< HEAD
	MxBool paletteChanged;
=======
	MxBool paletteChanged = m_mxSmk.m_frameTypes[m_currentFrame] & 1;
>>>>>>> d97ce967
	m_currentFrame++;
	VTable0x88();

	MxRectList rects(TRUE);
<<<<<<< HEAD
	MxSmack::LoadFrame(bitmapInfo, bitmapData, &m_mxSmack, chunkData, paletteChanged, m_currentFrame - 1, &rects);
=======
	MxSmk::LoadFrame(bitmapInfo, bitmapData, &m_mxSmk, chunkData, paletteChanged, &rects);
>>>>>>> d97ce967

	if (((MxDSMediaAction*) m_action)->GetPaletteManagement() && paletteChanged) {
		RealizePalette();
	}

	MxRect32 invalidateRect;
	MxRectListCursor cursor(&rects);
	MxRect32* rect;

	while (cursor.Next(rect)) {
		invalidateRect = *rect;
		invalidateRect.AddPoint(GetLocation());
		MVideoManager()->InvalidateRect(invalidateRect);
	}
}

// FUNCTION: LEGO1 0x100b4260
void MxSmkPresenter::VTable0x88()
{
<<<<<<< HEAD
	// [library:libsmacker] Figure out if this functionality is still required
=======
	if ((m_mxSmk.m_smackTag.SmackerType & 1) != 0) {
		MxU32 und = (m_currentFrame % m_mxSmk.m_smackTag.Frames);
		if (1 < m_currentFrame && und == 1) {
			m_currentFrame = 1;
		}
	}
	else {
		if (m_mxSmk.m_smackTag.Frames == m_currentFrame) {
			m_currentFrame = 0;
			// TODO: struct incorrect, Palette at wrong offset?
			memset(&m_mxSmk.m_smackTag.Palette[4], 0, sizeof(m_mxSmk.m_smackTag.Palette));
		}
	}
>>>>>>> d97ce967
}

// FUNCTION: LEGO1 0x100b42c0
void MxSmkPresenter::RealizePalette()
{
	MxPalette* palette = m_frameBitmap->CreatePalette();
	MVideoManager()->RealizePalette(palette);
	delete palette;
}

// FUNCTION: LEGO1 0x100b42f0
MxResult MxSmkPresenter::AddToManager()
{
	return MxVideoPresenter::AddToManager();
}

// FUNCTION: LEGO1 0x100b4300
void MxSmkPresenter::Destroy()
{
	Destroy(FALSE);
}<|MERGE_RESOLUTION|>--- conflicted
+++ resolved
@@ -49,11 +49,7 @@
 // FUNCTION: LEGO1 0x100b3940
 void MxSmkPresenter::LoadHeader(MxStreamChunk* p_chunk)
 {
-<<<<<<< HEAD
-	MxSmack::LoadHeader(p_chunk->GetData(), p_chunk->GetLength(), &m_mxSmack);
-=======
-	MxSmk::LoadHeader(p_chunk->GetData(), &m_mxSmk);
->>>>>>> d97ce967
+	MxSmk::LoadHeader(p_chunk->GetData(), p_chunk->GetLength(), &m_mxSmk);
 }
 
 // FUNCTION: LEGO1 0x100b3960
@@ -64,14 +60,10 @@
 	}
 
 	unsigned long w, h;
-	smk_info_video(m_mxSmack.m_smk, &w, &h, NULL);
+	smk_info_video(m_mxSmk.m_smk, &w, &h, NULL);
 
 	m_frameBitmap = new MxBitmap;
-<<<<<<< HEAD
 	m_frameBitmap->SetSize(w, h, NULL, FALSE);
-=======
-	m_frameBitmap->SetSize(m_mxSmk.m_smackTag.Width, m_mxSmk.m_smackTag.Height, NULL, FALSE);
->>>>>>> d97ce967
 }
 
 // FUNCTION: LEGO1 0x100b3a00
@@ -81,20 +73,12 @@
 	MxU8* bitmapData = m_frameBitmap->GetImage();
 	MxU8* chunkData = p_chunk->GetData();
 
-<<<<<<< HEAD
 	MxBool paletteChanged;
-=======
-	MxBool paletteChanged = m_mxSmk.m_frameTypes[m_currentFrame] & 1;
->>>>>>> d97ce967
 	m_currentFrame++;
 	VTable0x88();
 
 	MxRectList rects(TRUE);
-<<<<<<< HEAD
-	MxSmack::LoadFrame(bitmapInfo, bitmapData, &m_mxSmack, chunkData, paletteChanged, m_currentFrame - 1, &rects);
-=======
-	MxSmk::LoadFrame(bitmapInfo, bitmapData, &m_mxSmk, chunkData, paletteChanged, &rects);
->>>>>>> d97ce967
+	MxSmk::LoadFrame(bitmapInfo, bitmapData, &m_mxSmk, chunkData, paletteChanged, m_currentFrame - 1, &rects);
 
 	if (((MxDSMediaAction*) m_action)->GetPaletteManagement() && paletteChanged) {
 		RealizePalette();
@@ -114,23 +98,7 @@
 // FUNCTION: LEGO1 0x100b4260
 void MxSmkPresenter::VTable0x88()
 {
-<<<<<<< HEAD
 	// [library:libsmacker] Figure out if this functionality is still required
-=======
-	if ((m_mxSmk.m_smackTag.SmackerType & 1) != 0) {
-		MxU32 und = (m_currentFrame % m_mxSmk.m_smackTag.Frames);
-		if (1 < m_currentFrame && und == 1) {
-			m_currentFrame = 1;
-		}
-	}
-	else {
-		if (m_mxSmk.m_smackTag.Frames == m_currentFrame) {
-			m_currentFrame = 0;
-			// TODO: struct incorrect, Palette at wrong offset?
-			memset(&m_mxSmk.m_smackTag.Palette[4], 0, sizeof(m_mxSmk.m_smackTag.Palette));
-		}
-	}
->>>>>>> d97ce967
 }
 
 // FUNCTION: LEGO1 0x100b42c0
