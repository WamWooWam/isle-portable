#include "mxsmk.h"

#include "mxbitmap.h"

#include <string.h>

DECOMP_SIZE_ASSERT(SmackTag, 0x390);
DECOMP_SIZE_ASSERT(MxSmk, 0x6b8);

// FUNCTION: LEGO1 0x100c5a90
// FUNCTION: BETA10 0x10151e70
MxResult MxSmk::LoadHeader(MxU8* p_data, MxU32 p_length, MxSmk* p_mxSmk)
{
	p_mxSmk->m_smk = smk_open_memory_stream(p_data, p_length);

	if (p_mxSmk->m_smk == NULL) {
		return FAILURE;
	}

	smk_enable_video(p_mxSmk->m_smk, TRUE);
	return SUCCESS;
}

// FUNCTION: LEGO1 0x100c5d40
// FUNCTION: BETA10 0x10152298
void MxSmk::Destroy(MxSmk* p_mxSmk)
{
	if (p_mxSmk->m_smk != NULL) {
		smk_close(p_mxSmk->m_smk);
	}
}

// FUNCTION: LEGO1 0x100c5db0
// FUNCTION: BETA10 0x10152391
MxResult MxSmk::LoadFrame(
	MxBITMAPINFO* p_bitmapInfo,
	MxU8* p_bitmapData,
	MxSmk* p_mxSmk,
	MxU8* p_chunkData,
<<<<<<< HEAD
	MxBool& p_paletteChanged,
	MxU32 p_currentFrame,
	MxRectList* p_list
=======
	MxBool p_paletteChanged,
	MxRect32List* p_list
>>>>>>> b0b68052
)
{
	p_bitmapInfo->m_bmiHeader.biHeight = -MxBitmap::HeightAbs(p_bitmapInfo->m_bmiHeader.biHeight);

	unsigned long w, h;
	smk_info_video(p_mxSmk->m_smk, &w, &h, NULL);
	smk_set_chunk(p_mxSmk->m_smk, p_currentFrame, p_chunkData);

	if (p_currentFrame == 0) {
		smk_first(p_mxSmk->m_smk);
	}
	else {
		smk_next(p_mxSmk->m_smk);
	}

	memcpy(p_bitmapData, smk_get_video(p_mxSmk->m_smk), w * h);

	unsigned char frameType;
	smk_info_all(p_mxSmk->m_smk, NULL, NULL, &frameType, NULL);
	p_paletteChanged = frameType & 1;

	if (p_paletteChanged) {
		const unsigned char* palette = smk_get_palette(p_mxSmk->m_smk);

		for (MxU32 i = 0; i < 256; i++) {
			p_bitmapInfo->m_bmiColors[i].rgbBlue = palette[i * 3 + 2];
			p_bitmapInfo->m_bmiColors[i].rgbGreen = palette[i * 3 + 1];
			p_bitmapInfo->m_bmiColors[i].rgbRed = palette[i * 3];
		}
	}

	// [library:libsmacker] Calculate changed rects
	MxRect32* newRect = new MxRect32(0, 0, w - 1, h - 1);
	p_list->Append(newRect);
	return SUCCESS;
}<|MERGE_RESOLUTION|>--- conflicted
+++ resolved
@@ -37,14 +37,9 @@
 	MxU8* p_bitmapData,
 	MxSmk* p_mxSmk,
 	MxU8* p_chunkData,
-<<<<<<< HEAD
 	MxBool& p_paletteChanged,
 	MxU32 p_currentFrame,
-	MxRectList* p_list
-=======
-	MxBool p_paletteChanged,
 	MxRect32List* p_list
->>>>>>> b0b68052
 )
 {
 	p_bitmapInfo->m_bmiHeader.biHeight = -MxBitmap::HeightAbs(p_bitmapInfo->m_bmiHeader.biHeight);
