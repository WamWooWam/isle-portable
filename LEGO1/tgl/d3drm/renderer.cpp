--- conflicted
+++ resolved
@@ -538,12 +538,8 @@
 }
 
 // FUNCTION: LEGO1 0x100a2270
-<<<<<<< HEAD
+// FUNCTION: BETA10 0x1016af30
 Result RendererImpl::SetTextureDefaultShadeCount(unsigned int shadeCount)
-=======
-// FUNCTION: BETA10 0x1016af30
-Result RendererImpl::SetTextureDefaultShadeCount(unsigned long shadeCount)
->>>>>>> 211d4099
 {
 	assert(m_data);
 
@@ -557,12 +553,8 @@
 }
 
 // FUNCTION: LEGO1 0x100a2290
-<<<<<<< HEAD
+// FUNCTION: BETA10 0x1016afc0
 Result RendererImpl::SetTextureDefaultColorCount(unsigned int colorCount)
-=======
-// FUNCTION: BETA10 0x1016afc0
-Result RendererImpl::SetTextureDefaultColorCount(unsigned long colorCount)
->>>>>>> 211d4099
 {
 	assert(m_data);
 
