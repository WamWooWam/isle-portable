#include "impl.h"

#include <assert.h>

using namespace TglImpl;

DECOMP_SIZE_ASSERT(Camera, 0x04);
DECOMP_SIZE_ASSERT(CameraImpl, 0x08);

// FUNCTION: LEGO1 0x100a36f0
// FUNCTION: BETA10 0x1016f2e0
void* CameraImpl::ImplementationDataPtr()
{
	return reinterpret_cast<void*>(&m_data);
}

// FUNCTION: BETA10 0x1016f390
inline Result CameraSetTransformation(IDirect3DRMFrame2* pCamera, FloatMatrix4& matrix)
{
	D3DRMMATRIX4D helper;
	D3DRMMATRIX4D* pTransformation = Translate(matrix, helper);

	D3DVECTOR position;
	Result result;
	Result result2;

<<<<<<< HEAD
	result2 = ResultVal(m_data->GetPosition(NULL, &position));
	result = ResultVal(m_data->AddTransform(D3DRMCOMBINE_REPLACE, *pTransformation));
	// The did this second call just to assert on the return value
	result2 = ResultVal(m_data->GetPosition(NULL, &position));
=======
	result2 = ResultVal(pCamera->GetPosition(0, &position));
	assert(Succeeded(result2));

	result = ResultVal(pCamera->AddTransform(D3DRMCOMBINE_REPLACE, *pTransformation));
	assert(Succeeded(result));

	result2 = ResultVal(pCamera->GetPosition(0, &position));
	assert(Succeeded(result2));
>>>>>>> 211d4099

	return result;
}

// FUNCTION: LEGO1 0x100a3700
// FUNCTION: BETA10 0x1016f330
Result CameraImpl::SetTransformation(FloatMatrix4& matrix)
{
	assert(m_data);

	return CameraSetTransformation(m_data, matrix);
}<|MERGE_RESOLUTION|>--- conflicted
+++ resolved
@@ -24,21 +24,14 @@
 	Result result;
 	Result result2;
 
-<<<<<<< HEAD
-	result2 = ResultVal(m_data->GetPosition(NULL, &position));
-	result = ResultVal(m_data->AddTransform(D3DRMCOMBINE_REPLACE, *pTransformation));
-	// The did this second call just to assert on the return value
-	result2 = ResultVal(m_data->GetPosition(NULL, &position));
-=======
-	result2 = ResultVal(pCamera->GetPosition(0, &position));
+	result2 = ResultVal(pCamera->GetPosition(NULL, &position));
 	assert(Succeeded(result2));
 
 	result = ResultVal(pCamera->AddTransform(D3DRMCOMBINE_REPLACE, *pTransformation));
 	assert(Succeeded(result));
 
-	result2 = ResultVal(pCamera->GetPosition(0, &position));
+	result2 = ResultVal(pCamera->GetPosition(NULL, &position));
 	assert(Succeeded(result2));
->>>>>>> 211d4099
 
 	return result;
 }
