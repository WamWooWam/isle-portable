#include "impl.h"

#include <assert.h>
#ifdef MINIWIN
#include "miniwin_d3drm.h"
#else
#include <d3drmwin.h>
#endif

using namespace TglImpl;

// FUNCTION: LEGO1 0x100a2bf0
// FUNCTION: BETA10 0x1016ddf0
void* DeviceImpl::ImplementationDataPtr()
{
	return reinterpret_cast<void*>(&m_data);
}

// FUNCTION: BETA10 0x1016dea0
inline unsigned long DeviceGetWidth(IDirect3DRMDevice2* pDevice)
{
	return pDevice->GetWidth();
}

// FUNCTION: LEGO1 0x100a2c00
<<<<<<< HEAD
unsigned int DeviceImpl::GetWidth()
=======
// FUNCTION: BETA10 0x1016de40
unsigned long DeviceImpl::GetWidth()
>>>>>>> b28fcae0
{
	assert(m_data);

	return DeviceGetWidth(m_data);
}

// FUNCTION: BETA10 0x1016df20
inline unsigned long DeviceGetHeight(IDirect3DRMDevice2* pDevice)
{
	return pDevice->GetHeight();
}

// FUNCTION: LEGO1 0x100a2c10
<<<<<<< HEAD
unsigned int DeviceImpl::GetHeight()
=======
// FUNCTION: BETA10 0x1016dec0
unsigned long DeviceImpl::GetHeight()
>>>>>>> b28fcae0
{
	assert(m_data);

	return DeviceGetHeight(m_data);
}

// FUNCTION: BETA10 0x1016dfa0
inline Result DeviceSetColorModel(IDirect3DRMDevice2* pDevice, ColorModel)
{
	return Success;
}

// FUNCTION: LEGO1 0x100a2c20
// FUNCTION: BETA10 0x1016df40
Result DeviceImpl::SetColorModel(ColorModel p_model)
{
	assert(m_data);

	return DeviceSetColorModel(m_data, p_model);
}

// FUNCTION: BETA10 0x1016e020
inline Result DeviceSetShadingModel(IDirect3DRMDevice2* pDevice, ShadingModel model)
{
	D3DRMRENDERQUALITY renderQuality = Translate(model);
	return ResultVal(pDevice->SetQuality(renderQuality));
}

// FUNCTION: LEGO1 0x100a2c30
// FUNCTION: BETA10 0x1016dfc0
Result DeviceImpl::SetShadingModel(ShadingModel model)
{
	assert(m_data);

	return DeviceSetShadingModel(m_data, model);
}

// FUNCTION: BETA10 0x1016e140
inline Result DeviceSetShadeCount(IDirect3DRMDevice2* pDevice, unsigned long shadeCount)
{
	return ResultVal(pDevice->SetShades(shadeCount));
}

// FUNCTION: LEGO1 0x100a2ca0
<<<<<<< HEAD
Result DeviceImpl::SetShadeCount(unsigned int shadeCount)
=======
// FUNCTION: BETA10 0x1016e0e0
Result DeviceImpl::SetShadeCount(unsigned long shadeCount)
>>>>>>> b28fcae0
{
	assert(m_data);

	return DeviceSetShadeCount(m_data, shadeCount);
}

// FUNCTION: BETA10 0x1016e1d0
inline Result DeviceSetDither(IDirect3DRMDevice2* pDevice, int dither)
{
	return ResultVal(pDevice->SetDither(dither));
}

// FUNCTION: LEGO1 0x100a2cc0
// FUNCTION: BETA10 0x1016e170
Result DeviceImpl::SetDither(int dither)
{
	assert(m_data);

	return DeviceSetDither(m_data, dither);
}

// FUNCTION: BETA10 0x1016e260
inline void DeviceHandleActivate(IDirect3DRMDevice2* pDevice, WORD wParam)
{
	IDirect3DRMWinDevice* winDevice;

	Result result = ResultVal(pDevice->QueryInterface(IID_IDirect3DRMWinDevice, (LPVOID*) &winDevice));
	if (Succeeded(result)) {
		winDevice->HandleActivate(wParam);
		int refCount = winDevice->Release();
		assert(refCount == 1);
	}
}

// FUNCTION: LEGO1 0x100a2ce0
// FUNCTION: BETA10 0x1016e200
void DeviceImpl::HandleActivate(WORD wParam)
{
	assert(m_data);

	DeviceHandleActivate(m_data, wParam);
}

// FUNCTION: BETA10 0x1016e360
inline void DeviceHandlePaint(IDirect3DRMDevice2* pDevice, void* p_data)
{
	IDirect3DRMWinDevice* winDevice;

	Result result = ResultVal(pDevice->QueryInterface(IID_IDirect3DRMWinDevice, (LPVOID*) &winDevice));
	if (Succeeded(result)) {
		HDC hdc = (HDC) p_data;
		winDevice->HandlePaint(hdc);
		int refCount = winDevice->Release();
		assert(refCount == 1);
	}
}

// FUNCTION: LEGO1 0x100a2d20
// FUNCTION: BETA10 0x1016e300
void DeviceImpl::HandlePaint(void* p_data)
{
	assert(m_data);

	DeviceHandlePaint(m_data, p_data);
}

// FUNCTION: BETA10 0x1016e460
inline Result DeviceUpdate(IDirect3DRMDevice2* pDevice)
{
	return ResultVal(pDevice->Update());
}

// FUNCTION: LEGO1 0x100a2d60
// FUNCTION: BETA10 0x1016e400
Result DeviceImpl::Update()
{
	assert(m_data);

	return DeviceUpdate(m_data);
}

// GLOBAL: LEGO1 0x100dd1d0
// GLOBAL: BETA10 0x101c30b0
// IID_IDirect3DRMWinDevice<|MERGE_RESOLUTION|>--- conflicted
+++ resolved
@@ -23,12 +23,8 @@
 }
 
 // FUNCTION: LEGO1 0x100a2c00
-<<<<<<< HEAD
+// FUNCTION: BETA10 0x1016de40
 unsigned int DeviceImpl::GetWidth()
-=======
-// FUNCTION: BETA10 0x1016de40
-unsigned long DeviceImpl::GetWidth()
->>>>>>> b28fcae0
 {
 	assert(m_data);
 
@@ -42,12 +38,8 @@
 }
 
 // FUNCTION: LEGO1 0x100a2c10
-<<<<<<< HEAD
+// FUNCTION: BETA10 0x1016dec0
 unsigned int DeviceImpl::GetHeight()
-=======
-// FUNCTION: BETA10 0x1016dec0
-unsigned long DeviceImpl::GetHeight()
->>>>>>> b28fcae0
 {
 	assert(m_data);
 
@@ -92,12 +84,8 @@
 }
 
 // FUNCTION: LEGO1 0x100a2ca0
-<<<<<<< HEAD
+// FUNCTION: BETA10 0x1016e0e0
 Result DeviceImpl::SetShadeCount(unsigned int shadeCount)
-=======
-// FUNCTION: BETA10 0x1016e0e0
-Result DeviceImpl::SetShadeCount(unsigned long shadeCount)
->>>>>>> b28fcae0
 {
 	assert(m_data);
 
