--- conflicted
+++ resolved
@@ -67,18 +67,9 @@
 // FUNCTION: BETA10 0x10170690
 Result MeshImpl::SetTextureMappingMode(TextureMappingMode mode)
 {
-<<<<<<< HEAD
-	if (mode == PerspectiveCorrect) {
-		return ResultVal(m_data->groupMesh->SetGroupMapping(m_data->groupIndex, D3DRMMAP_PERSPCORRECT));
-	}
-	else {
-		return ResultVal(m_data->groupMesh->SetGroupMapping(m_data->groupIndex, D3DRMMAP_NONE));
-	}
-=======
 	assert(m_data);
 
 	return MeshSetTextureMappingMode(m_data, mode);
->>>>>>> 4e497123
 }
 
 // FUNCTION: BETA10 0x10170750
