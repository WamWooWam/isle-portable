#include "mxdirectxinfo.h"

#include <assert.h>
#include <stdio.h> // for vsprintf

DECOMP_SIZE_ASSERT(MxAssignedDevice, 0xe4)
DECOMP_SIZE_ASSERT(Direct3DDeviceInfo, 0x1a4)
DECOMP_SIZE_ASSERT(MxDisplayMode, 0x0c)
DECOMP_SIZE_ASSERT(MxDriver, 0x190)
DECOMP_SIZE_ASSERT(MxDeviceEnumerate, 0x14)
DECOMP_SIZE_ASSERT(DeviceModesInfo, 0x17c)
DECOMP_SIZE_ASSERT(DeviceModesInfo::Mode, 0x0c)

// FUNCTION: LEGO1 0x1009b8b0
// FUNCTION: BETA10 0x1011c05e
MxAssignedDevice::MxAssignedDevice()
{
	memset(this, 0, sizeof(*this));
}

// FUNCTION: LEGO1 0x1009b8d0
// FUNCTION: BETA10 0x1011c08a
MxAssignedDevice::~MxAssignedDevice()
{
	if (m_deviceInfo) {
		delete m_deviceInfo;
		m_deviceInfo = NULL;
	}
}

// FUNCTION: BETA10 0x1011d7f0
MxDriver::MxDriver(LPGUID p_guid)
{
	m_guid = NULL;
	m_driverDesc = NULL;
	m_driverName = NULL;
	memset(&m_ddCaps, 0, sizeof(m_ddCaps));
	// TODO: ret vs ret 4
}

// FUNCTION: CONFIG 0x00401180
// FUNCTION: LEGO1 0x1009ba80
// FUNCTION: BETA10 0x1011d8b6
MxDriver::MxDriver(LPGUID p_guid, LPSTR p_driverDesc, LPSTR p_driverName)
{
	m_guid = NULL;
	m_driverDesc = NULL;
	m_driverName = NULL;
	memset(&m_ddCaps, 0, sizeof(m_ddCaps));

	Init(p_guid, p_driverDesc, p_driverName);
}

// FUNCTION: CONFIG 0x401280
// FUNCTION: LEGO1 0x1009bb80
// FUNCTION: BETA10 0x1011d992
MxDriver::~MxDriver()
{
	if (m_guid) {
		delete m_guid;
	}
	if (m_driverDesc) {
		delete[] m_driverDesc;
	}
	if (m_driverName) {
		delete[] m_driverName;
	}
}

// FUNCTION: CONFIG 0x00401330
// FUNCTION: LEGO1 0x1009bc30
// FUNCTION: BETA10 0x1011da89
void MxDriver::Init(LPGUID p_guid, LPSTR p_driverDesc, LPSTR p_driverName)
{
	if (m_driverDesc) {
		delete[] m_driverDesc;
		m_driverDesc = NULL;
	}

	if (m_driverName) {
		delete[] m_driverName;
		m_driverName = NULL;
	}

	if (p_guid) {
		m_guid = new GUID;
		memcpy(m_guid, p_guid, sizeof(*m_guid));
	}

	if (p_driverDesc) {
		m_driverDesc = new char[strlen(p_driverDesc) + 1];
		strcpy(m_driverDesc, p_driverDesc);
	}

	if (p_driverName) {
		m_driverName = new char[strlen(p_driverName) + 1];
		strcpy(m_driverName, p_driverName);
	}
}

// FUNCTION: CONFIG 0x401420
// FUNCTION: LEGO1 0x1009bd20
// FUNCTION: BETA10 0x1011dbd0
Direct3DDeviceInfo::Direct3DDeviceInfo(
	LPGUID p_guid,
	LPSTR p_deviceDesc,
	LPSTR p_deviceName,
	LPD3DDEVICEDESC p_HWDesc,
	LPD3DDEVICEDESC p_HELDesc
)
{
	memset(this, 0, sizeof(*this));

	Initialize(p_guid, p_deviceDesc, p_deviceName, p_HWDesc, p_HELDesc);
}

// FUNCTION: CONFIG 0x401460
// FUNCTION: LEGO1 0x1009bd60
// FUNCTION: BETA10 0x1011dc1a
Direct3DDeviceInfo::~Direct3DDeviceInfo()
{
	if (m_guid) {
		delete m_guid;
	}
	if (m_deviceDesc) {
		delete[] m_deviceDesc;
	}
	if (m_deviceName) {
		delete[] m_deviceName;
	}
}

// FUNCTION: CONFIG 0x4014a0
// FUNCTION: LEGO1 0x1009bda0
// FUNCTION: BETA10 0x1011dca6
void Direct3DDeviceInfo::Initialize(
	LPGUID p_guid,
	LPSTR p_deviceDesc,
	LPSTR p_deviceName,
	LPD3DDEVICEDESC p_HWDesc,
	LPD3DDEVICEDESC p_HELDesc
)
{
	if (m_deviceDesc) {
		delete[] m_deviceDesc;
		m_deviceDesc = NULL;
	}

	if (m_deviceName) {
		delete[] m_deviceName;
		m_deviceName = NULL;
	}

	if (p_guid) {
		m_guid = new GUID;
		memcpy(m_guid, p_guid, sizeof(*m_guid));
	}

	if (p_deviceDesc) {
		m_deviceDesc = new char[strlen(p_deviceDesc) + 1];
		strcpy(m_deviceDesc, p_deviceDesc);
	}

	if (p_deviceName) {
		m_deviceName = new char[strlen(p_deviceName) + 1];
		strcpy(m_deviceName, p_deviceName);
	}

	// DECOMP: Beta shows implicit memcpy for these two members
	if (p_HWDesc) {
		m_HWDesc = *p_HWDesc;
	}

	if (p_HELDesc) {
		m_HELDesc = *p_HELDesc;
	}
}

// FUNCTION: CONFIG 0x004015c0
// FUNCTION: LEGO1 0x1009bec0
// FUNCTION: BETA10 0x1011ddf8
MxDeviceEnumerate::MxDeviceEnumerate()
{
	m_initialized = FALSE;
}

// FUNCTION: CONFIG 0x401710
// FUNCTION: LEGO1 0x1009c010
// FUNCTION: BETA10 0x1011de74
MxDeviceEnumerate::~MxDeviceEnumerate()
{
}

// FUNCTION: CONFIG 0x00401770
// FUNCTION: LEGO1 0x1009c070
// FUNCTION: BETA10 0x1011dedf
BOOL MxDeviceEnumerate::EnumDirectDrawCallback(LPGUID p_guid, LPSTR p_driverDesc, LPSTR p_driverName)
{
	MxDriver driver(p_guid, p_driverDesc, p_driverName);
	m_list.push_back(driver);

	// Must be zeroed because held resources are copied by pointer only
	// and should not be freed at the end of this function
	driver.m_guid = NULL;
	driver.m_driverDesc = NULL;
	driver.m_driverName = NULL;
	memset(&driver.m_ddCaps, 0, sizeof(driver.m_ddCaps));

	LPDIRECT3D2 lpDirect3d2 = NULL;
	LPDIRECTDRAW lpDD = NULL;
	MxDriver& newDevice = m_list.back();
	HRESULT result = DirectDrawCreate(newDevice.m_guid, &lpDD, NULL);

	if (result != DD_OK) {
		BuildErrorString("DirectDraw Create failed: %s\n", EnumerateErrorToString(result));
	}
	else {
		lpDD->EnumDisplayModes(0, NULL, this, DisplayModesEnumerateCallback);
		newDevice.m_ddCaps.dwSize = sizeof(newDevice.m_ddCaps);
		result = lpDD->GetCaps(&newDevice.m_ddCaps, NULL);

		if (result != DD_OK) {
			BuildErrorString("GetCaps failed: %s\n", EnumerateErrorToString(result));
		}
		else {
			result = lpDD->QueryInterface(IID_IDirect3D2, (LPVOID*) &lpDirect3d2);

			if (result != DD_OK) {
				BuildErrorString("D3D creation failed: %s\n", EnumerateErrorToString(result));
			}
			else {
				result = lpDirect3d2->EnumDevices(DevicesEnumerateCallback, this);

				if (result != DD_OK) {
					BuildErrorString("D3D enum devices failed: %s\n", EnumerateErrorToString(result));
				}
				else {
					if (!newDevice.m_devices.size()) {
						m_list.pop_back();
					}
				}
			}
		}
	}

	if (lpDirect3d2) {
		lpDirect3d2->Release();
	}

	if (lpDD) {
		lpDD->Release();
	}

	return DDENUMRET_OK;
}

// FUNCTION: CONFIG 0x00401bc0
// FUNCTION: LEGO1 0x1009c4c0
// FUNCTION: BETA10 0x1011e193
void MxDeviceEnumerate::BuildErrorString(const char* p_format, ...)
{
	va_list args;
	char buf[512];

	va_start(args, p_format);
	vsprintf(buf, p_format, args);
	va_end(args);

	OutputDebugString(buf);
}

// FUNCTION: CONFIG 0x00401bf0
// FUNCTION: LEGO1 0x1009c4f0
// FUNCTION: BETA10 0x1011e1dd
HRESULT CALLBACK MxDeviceEnumerate::DisplayModesEnumerateCallback(LPDDSURFACEDESC p_ddsd, LPVOID p_context)
{
	if (p_context == NULL) {
		assert(0);
	}

	return ((MxDeviceEnumerate*) p_context)->EnumDisplayModesCallback(p_ddsd);
}

// FUNCTION: CONFIG 0x00401c10
// FUNCTION: LEGO1 0x1009c510
// FUNCTION: BETA10 0x1011e226
HRESULT CALLBACK MxDeviceEnumerate::DevicesEnumerateCallback(
	LPGUID p_guid,
	LPSTR p_deviceDesc,
	LPSTR p_deviceName,
	LPD3DDEVICEDESC p_HWDesc,
	LPD3DDEVICEDESC p_HELDesc,
	LPVOID p_context
)
{
	if (p_context == NULL) {
		assert(0);
	}

	return ((MxDeviceEnumerate*) p_context)
		->EnumDevicesCallback(p_guid, p_deviceDesc, p_deviceName, p_HWDesc, p_HELDesc);
}

// FUNCTION: CONFIG 0x00401c40
// FUNCTION: LEGO1 0x1009c540
// FUNCTION: BETA10 0x1011e27f
HRESULT MxDeviceEnumerate::EnumDisplayModesCallback(LPDDSURFACEDESC p_ddsd)
{
	assert(m_list.size() > 0);
	assert(p_ddsd);

	// TODO: compat_mode?
	MxDisplayMode displayMode(p_ddsd->dwWidth, p_ddsd->dwHeight, p_ddsd->ddpfPixelFormat.dwRGBBitCount);
	m_list.back().m_displayModes.push_back(displayMode);
	return DDENUMRET_OK;
}

// FUNCTION: CONFIG 0x00401cd0
// FUNCTION: LEGO1 0x1009c5d0
// FUNCTION: BETA10 0x1011e32f
HRESULT MxDeviceEnumerate::EnumDevicesCallback(
	LPGUID p_guid,
	LPSTR p_deviceDesc,
	LPSTR p_deviceName,
	LPD3DDEVICEDESC p_HWDesc,
	LPD3DDEVICEDESC p_HELDesc
)
{
	Direct3DDeviceInfo device(p_guid, p_deviceDesc, p_deviceName, p_HWDesc, p_HELDesc);
	m_list.back().m_devices.push_back(device);
	memset(&device, 0, sizeof(device));
	return DDENUMRET_OK;
}

// FUNCTION: CONFIG 0x00401dc0
// FUNCTION: LEGO1 0x1009c6c0
// FUNCTION: BETA10 0x1011e3fa
int MxDeviceEnumerate::DoEnumerate()
{
	if (IsInitialized()) {
		return -1;
	}

	HRESULT ret = DirectDrawEnumerate(DirectDrawEnumerateCallback, this);
	if (ret != DD_OK) {
		BuildErrorString("DirectDrawEnumerate returned error %s\n", EnumerateErrorToString(ret));
		return -1;
	}

	m_initialized = TRUE;
	return 0;
}

// FUNCTION: CONFIG 0x00401e10
// FUNCTION: LEGO1 0x1009c710
// FUNCTION: BETA10 0x1011e476
BOOL CALLBACK
MxDeviceEnumerate::DirectDrawEnumerateCallback(LPGUID p_guid, LPSTR p_driverDesc, LPSTR p_driverName, LPVOID p_context)
{
	if (p_context == NULL) {
		assert(0);
	}

	return ((MxDeviceEnumerate*) p_context)->EnumDirectDrawCallback(p_guid, p_driverDesc, p_driverName);
}

// FUNCTION: CONFIG 0x00401e30
// FUNCTION: LEGO1 0x1009c730
// FUNCTION: BETA10 0x1011e4c7
const char* MxDeviceEnumerate::EnumerateErrorToString(HRESULT p_error)
{
	switch (p_error) {
	case DD_OK:
		return "No error.";
	case DDERR_GENERIC:
		return "Generic failure.";
	case DDERR_UNSUPPORTED:
		return "Action not supported.";
	case DDERR_INVALIDPARAMS:
		return "One or more of the parameters passed to the function are incorrect.";
	case DDERR_OUTOFMEMORY:
		return "DirectDraw does not have enough memory to perform the operation.";
	case DDERR_CANNOTATTACHSURFACE:
		return "This surface can not be attached to the requested surface.";
	case DDERR_ALREADYINITIALIZED:
		return "This object is already initialized.";
	case DDERR_CURRENTLYNOTAVAIL:
		return "Support is currently not available.";
	case DDERR_CANNOTDETACHSURFACE:
		return "This surface can not be detached from the requested surface.";
	case DDERR_HEIGHTALIGN:
		return "Height of rectangle provided is not a multiple of reqd alignment.";
	case DDERR_EXCEPTION:
		return "An exception was encountered while performing the requested operation.";
	case DDERR_INVALIDCAPS:
		return "One or more of the caps bits passed to the callback are incorrect.";
	case DDERR_INCOMPATIBLEPRIMARY:
		return "Unable to match primary surface creation request with existing primary surface.";
	case DDERR_INVALIDMODE:
		return "DirectDraw does not support the requested mode.";
	case DDERR_INVALIDCLIPLIST:
		return "DirectDraw does not support the provided cliplist.";
	case DDERR_INVALIDPIXELFORMAT:
		return "The pixel format was invalid as specified.";
	case DDERR_INVALIDOBJECT:
		return "DirectDraw received a pointer that was an invalid DIRECTDRAW object.";
	case DDERR_LOCKEDSURFACES:
		return "Operation could not be carried out because one or more surfaces are locked.";
	case DDERR_INVALIDRECT:
		return "Rectangle provided was invalid.";
	case DDERR_NOALPHAHW:
		return "Operation could not be carried out because there is no alpha accleration hardware present or "
			   "available.";
	case DDERR_NO3D:
		return "There is no 3D present.";
	case DDERR_NOCOLORCONVHW:
		return "Operation could not be carried out because there is no color conversion hardware present or available.";
	case DDERR_NOCLIPLIST:
		return "No cliplist available.";
	case DDERR_NOCOLORKEY:
		return "Surface doesn't currently have a color key";
	case DDERR_NOCOOPERATIVELEVELSET:
		return "Create function called without DirectDraw object method SetCooperativeLevel being called.";
	case DDERR_NOEXCLUSIVEMODE:
		return "Operation requires the application to have exclusive mode but the application does not have exclusive "
			   "mode.";
	case DDERR_NOCOLORKEYHW:
		return "Operation could not be carried out because there is no hardware support of the destination color key.";
	case DDERR_NOGDI:
		return "There is no GDI present.";
	case DDERR_NOFLIPHW:
		return "Flipping visible surfaces is not supported.";
	case DDERR_NOTFOUND:
		return "Requested item was not found.";
	case DDERR_NOMIRRORHW:
		return "Operation could not be carried out because there is no hardware present or available.";
	case DDERR_NORASTEROPHW:
		return "Operation could not be carried out because there is no appropriate raster op hardware present or "
			   "available.";
	case DDERR_NOOVERLAYHW:
		return "Operation could not be carried out because there is no overlay hardware present or available.";
	case DDERR_NOSTRETCHHW:
		return "Operation could not be carried out because there is no hardware support for stretching.";
	case DDERR_NOROTATIONHW:
		return "Operation could not be carried out because there is no rotation hardware present or available.";
	case DDERR_NOTEXTUREHW:
		return "Operation could not be carried out because there is no texture mapping hardware present or available.";
	case DDERR_NOT4BITCOLOR:
		return "DirectDrawSurface is not in 4 bit color palette and the requested operation requires 4 bit color "
			   "palette.";
	case DDERR_NOT4BITCOLORINDEX:
		return "DirectDrawSurface is not in 4 bit color index palette and the requested operation requires 4 bit color "
			   "index palette.";
	case DDERR_NOT8BITCOLOR:
		return "DirectDrawSurface is not in 8 bit color mode and the requested operation requires 8 bit color.";
	case DDERR_NOZBUFFERHW:
		return "Operation could not be carried out because there is no hardware support for zbuffer blitting.";
	case DDERR_NOVSYNCHW:
		return "Operation could not be carried out because there is no hardware support for vertical blank "
			   "synchronized operations.";
	case DDERR_OUTOFCAPS:
		return "The hardware needed for the requested operation has already been allocated.";
	case DDERR_NOZOVERLAYHW:
		return "Overlay surfaces could not be z layered based on their BltOrder because the hardware does not support "
			   "z layering of overlays.";
	case DDERR_COLORKEYNOTSET:
		return "No src color key specified for this operation.";
	case DDERR_OUTOFVIDEOMEMORY:
		return "DirectDraw does not have enough memory to perform the operation.";
	case DDERR_OVERLAYCANTCLIP:
		return "The hardware does not support clipped overlays.";
	case DDERR_OVERLAYCOLORKEYONLYONEACTIVE:
		return "Can only have ony color key active at one time for overlays.";
	case DDERR_PALETTEBUSY:
		return "Access to this palette is being refused because the palette is already locked by another thread.";
	case DDERR_SURFACEALREADYDEPENDENT:
		return "This surface is already a dependency of the surface it is being made a dependency of.";
	case DDERR_SURFACEALREADYATTACHED:
		return "This surface is already attached to the surface it is being attached to.";
	case DDERR_SURFACEISOBSCURED:
		return "Access to surface refused because the surface is obscured.";
	case DDERR_SURFACEBUSY:
		return "Access to this surface is being refused because the surface is already locked by another thread.";
	case DDERR_SURFACENOTATTACHED:
		return "The requested surface is not attached.";
	case DDERR_SURFACELOST:
		return "Access to this surface is being refused because the surface memory is gone. The DirectDrawSurface "
			   "object representing this surface should have Restore called on it.";
	case DDERR_TOOBIGSIZE:
		return "Size requested by DirectDraw is too large, but the individual height and width are OK.";
	case DDERR_TOOBIGHEIGHT:
		return "Height requested by DirectDraw is too large.";
	case DDERR_UNSUPPORTEDFORMAT:
		return "FOURCC format requested is unsupported by DirectDraw.";
	case DDERR_TOOBIGWIDTH:
		return "Width requested by DirectDraw is too large.";
	case DDERR_VERTICALBLANKINPROGRESS:
		return "Vertical blank is in progress.";
	case DDERR_UNSUPPORTEDMASK:
		return "Bitmask in the pixel format requested is unsupported by DirectDraw.";
	case DDERR_XALIGN:
		return "Rectangle provided was not horizontally aligned on required boundary.";
	case DDERR_WASSTILLDRAWING:
		return "Informs DirectDraw that the previous Blt which is transfering information to or from this Surface is "
			   "incomplete.";
	case DDERR_INVALIDDIRECTDRAWGUID:
		return "The GUID passed to DirectDrawCreate is not a valid DirectDraw driver identifier.";
	case DDERR_DIRECTDRAWALREADYCREATED:
		return "A DirectDraw object representing this driver has already been created for this process.";
	case DDERR_NODIRECTDRAWHW:
		return "A hardware-only DirectDraw object creation was attempted but the driver did not support any hardware.";
	case DDERR_PRIMARYSURFACEALREADYEXISTS:
		return "This process already has created a primary surface.";
	case DDERR_NOEMULATION:
		return "Software emulation not available.";
	case DDERR_REGIONTOOSMALL:
		return "Region passed to Clipper::GetClipList is too small.";
	case DDERR_CLIPPERISUSINGHWND:
		return "An attempt was made to set a cliplist for a clipper object that is already monitoring an hwnd.";
	case DDERR_NOCLIPPERATTACHED:
		return "No clipper object attached to surface object.";
	case DDERR_NOHWND:
		return "Clipper notification requires an HWND or no HWND has previously been set as the CooperativeLevel HWND.";
	case DDERR_HWNDSUBCLASSED:
		return "HWND used by DirectDraw CooperativeLevel has been subclassed, this prevents DirectDraw from restoring "
			   "state.";
	case DDERR_HWNDALREADYSET:
		return "The CooperativeLevel HWND has already been set. It can not be reset while the process has surfaces or "
			   "palettes created.";
	case DDERR_NOPALETTEATTACHED:
		return "No palette object attached to this surface.";
	case DDERR_NOPALETTEHW:
		return "No hardware support for 16 or 256 color palettes.";
	case DDERR_BLTFASTCANTCLIP:
		return "Return if a clipper object is attached to the source surface passed into a BltFast call.";
	case DDERR_NOBLTHW:
		return "No blitter hardware present.";
	case DDERR_NODDROPSHW:
		return "No DirectDraw ROP hardware.";
	case DDERR_OVERLAYNOTVISIBLE:
		return "Returned when GetOverlayPosition is called on a hidden overlay.";
	case DDERR_NOOVERLAYDEST:
		return "Returned when GetOverlayPosition is called on an overlay that UpdateOverlay has never been called on "
			   "to establish a destination.";
	case DDERR_INVALIDPOSITION:
		return "Returned when the position of the overlay on the destination is no longer legal for that destination.";
	case DDERR_NOTAOVERLAYSURFACE:
		return "Returned when an overlay member is called for a non-overlay surface.";
	case DDERR_EXCLUSIVEMODEALREADYSET:
		return "An attempt was made to set the cooperative level when it was already set to exclusive.";
	case DDERR_NOTFLIPPABLE:
		return "An attempt has been made to flip a surface that is not flippable.";
	case DDERR_CANTDUPLICATE:
		return "Can't duplicate primary & 3D surfaces, or surfaces that are implicitly created.";
	case DDERR_NOTLOCKED:
		return "Surface was not locked.  An attempt to unlock a surface that was not locked at all, or by this "
			   "process, has been attempted.";
	case DDERR_CANTCREATEDC:
		return "Windows can not create any more DCs.";
	case DDERR_NODC:
		return "No DC was ever created for this surface.";
	case DDERR_WRONGMODE:
		return "This surface can not be restored because it was created in a different mode.";
	case DDERR_IMPLICITLYCREATED:
		return "This surface can not be restored because it is an implicitly created surface.";
	case DDERR_NOTPALETTIZED:
		return "The surface being used is not a palette-based surface.";
	default:
		return "Unrecognized error value.";
	}
}

<<<<<<< HEAD
// FUNCTION: CONFIG 0x00402560
// FUNCTION: LEGO1 0x1009ce60
// FUNCTION: BETA10 0x1011c7e0
int MxDeviceEnumerate::ParseDeviceName(const char* p_deviceId)
{
	if (!IsInitialized()) {
		return -1;
	}

	int unknown = -1;
	int num = -1;
	int hex[4];

	if (sscanf(p_deviceId, "%d 0x%x 0x%x 0x%x 0x%x", &num, &hex[0], &hex[1], &hex[2], &hex[3]) != 5) {
		return -1;
	}

	if (num < 0) {
		return -1;
	}

	GUID guid;
	memcpy(&guid, hex, sizeof(guid));

	int result = ProcessDeviceBytes(num, guid);

	if (result < 0) {
		result = ProcessDeviceBytes(-1, guid);
	}

	return result;
}

// FUNCTION: CONFIG 0x00402620
// FUNCTION: LEGO1 0x1009cf20
// FUNCTION: BETA10 0x1011c8b3
int MxDeviceEnumerate::ProcessDeviceBytes(int p_deviceNum, GUID& p_guid)
{
	if (!IsInitialized()) {
		return -1;
	}

	int i = 0;
	int j = 0;

	static_assert(sizeof(GUID4) == sizeof(GUID), "Equal size");

	GUID4 deviceGuid;
	memcpy(&deviceGuid, &p_guid, sizeof(GUID4));

	for (list<MxDriver>::iterator it = m_list.begin(); it != m_list.end(); it++, i++) {
		if (p_deviceNum >= 0 && p_deviceNum < i) {
			return -1;
		}

		GUID4 compareGuid;
		MxDriver& driver = *it;
		for (list<Direct3DDeviceInfo>::iterator it2 = driver.m_devices.begin(); it2 != driver.m_devices.end(); it2++) {
			Direct3DDeviceInfo& md3d = *it2;
			assert(md3d.m_guid);

			memcpy(&compareGuid, md3d.m_guid, sizeof(GUID4));

			if (GUID4::Compare(compareGuid, deviceGuid) && i == p_deviceNum) {
				return j;
			}

			j++;
		}
	}

	return -1;
}

// FUNCTION: CONFIG 0x00402730
// FUNCTION: LEGO1 0x1009d030
// FUNCTION: BETA10 0x1011ca54
int MxDeviceEnumerate::GetDevice(int p_deviceNum, MxDriver*& p_driver, Direct3DDeviceInfo*& p_device)
{
	if (p_deviceNum < 0 || !IsInitialized()) {
		return -1;
	}

	int i = 0;

	for (list<MxDriver>::iterator it = m_list.begin(); it != m_list.end(); it++) {
		p_driver = &*it;

		for (list<Direct3DDeviceInfo>::iterator it2 = p_driver->m_devices.begin(); it2 != p_driver->m_devices.end();
			 it2++) {
			if (i == p_deviceNum) {
				p_device = &*it2;
				return 0;
			}
			i++;
		}
	}

	return -1;
}

// FUNCTION: CONFIG 0x004027d0
// FUNCTION: BETA10 0x1011cb70
int MxDeviceEnumerate::FormatDeviceName(char* p_buffer, const MxDriver* p_ddInfo, const Direct3DDeviceInfo* p_d3dInfo)
	const
{
	int number = 0;
	assert(p_ddInfo && p_d3dInfo);

	for (list<MxDriver>::const_iterator it = m_list.begin(); it != m_list.end(); it++, number++) {
		if (&(*it) == p_ddInfo) {
			GUID4 guid;
			memcpy(&guid, p_d3dInfo->m_guid, sizeof(GUID4));

			sprintf(p_buffer, "%d 0x%x 0x%x 0x%x 0x%x", number, guid.m_data1, guid.m_data2, guid.m_data3, guid.m_data4);
			return 0;
		}
	}

	return -1;
}

// FUNCTION: BETA10 0x1011cc65
int MxDeviceEnumerate::BETA_1011cc65(int p_idx, char* p_buffer)
{
	if (p_idx < 0 || !IsInitialized()) {
		return -1;
	}

	int i = 0;
	int j = 0;

	for (list<MxDriver>::iterator it = m_list.begin(); it != m_list.end(); it++, i++) {
		MxDriver& driver = *it;
		for (list<Direct3DDeviceInfo>::iterator it2 = driver.m_devices.begin(); it2 != driver.m_devices.end(); it2++) {

			if (j == p_idx) {
				GUID4 guid;
				memcpy(&guid, &((Direct3DDeviceInfo&) *it2).m_guid, sizeof(GUID4));
				sprintf(p_buffer, "%d 0x%x 0x%x 0x%x 0x%x", i, guid.m_data1, guid.m_data2, guid.m_data3, guid.m_data4);
				return 0;
			}

			j++;
		}
	}

	return -1;
}

// FUNCTION: CONFIG 0x00402860
// FUNCTION: LEGO1 0x1009d0d0
// FUNCTION: BETA10 0x1011cdb4
int MxDeviceEnumerate::FUN_1009d0d0()
{
	if (!IsInitialized()) {
		return -1;
	}

	if (m_list.size() == 0) {
		return -1;
	}

	int i = 0;
	int j = 0;
	int k = -1;
	int cpu_mmx = SupportsMMX();

	for (list<MxDriver>::iterator it = m_list.begin(); it != m_list.end(); it++, i++) {

		MxDriver& driver = *it;
		for (list<Direct3DDeviceInfo>::iterator it2 = driver.m_devices.begin(); it2 != driver.m_devices.end(); it2++) {
			if ((*it2).m_HWDesc.dcmColorModel) {
				return j;
			}
			else {
				if (cpu_mmx && (*it2).m_HELDesc.dcmColorModel == D3DCOLOR_RGB && i == 0) {
					k = j;
				}
				else if ((*it2).m_HELDesc.dcmColorModel == D3DCOLOR_MONO && i == 0 && k < 0) {
					k = j;
				}
			}

			j++;
		}
	}

	return k;
}

// FUNCTION: CONFIG 0x00402930
// FUNCTION: LEGO1 0x1009d1a0
// FUNCTION: BETA10 0x1011cf54
int MxDeviceEnumerate::SupportsMMX()
{
	if (!SupportsCPUID()) {
		return 0;
	}
	int supports_mmx;
#ifdef _MSC_VER
#if defined(_M_IX86)
	__asm {
      mov eax, 0x0            ; EAX=0: Highest Function Parameter and Manufacturer ID
#if _MSC_VER > 1100
      cpuid                   ; Run CPUID
#else
      __emit 0x0f
      __emit 0xa2
#endif
      mov eax, 0x1            ; EAX=1: Processor Info and Feature Bits (unused)
#if _MSC_VER > 1100
      cpuid                   ; Run CPUID
#else
      __emit 0x0f
      __emit 0xa2
#endif
      xor eax, eax            ; Zero EAX register
      bt edx, 0x17            ; Test bit 0x17 (23): MMX instructions (64-bit SIMD) (Store in CF)
      adc eax, eax            ; Add with carry: EAX = EAX + EAX + CF = CF
      mov supports_mmx, eax   ; Save eax into C variable
	}
#elif defined(_M_IX64)
	supports_mmx = 1;
#else
	supports_mmx = 0;
#endif
#else
	__asm__("movl $0x0, %%eax\n\t"  // EAX=0: Highest Function Parameter and Manufacturer ID
			"cpuid\n\t"             // Run CPUID\n"
			"mov $0x1, %%eax\n\t"   // EAX=1: Processor Info and Feature Bits (unused)
			"cpuid\n\t"             // Run CPUID
			"xorl %%eax, %%eax\n\t" // Zero EAX register
			"btl $0x15, %%edx\n\t"  // Test bit 0x17 (23): MMX instructions (64-bit SIMD) (Store in CF)
			"adc %%eax, %%eax"      // Add with carry: EAX = EAX + EAX + CF = CF
			: "=a"(supports_mmx)    // supports_mmx == EAX
	);
#endif
	return supports_mmx;
}

// FUNCTION: CONFIG 0x00402970
// FUNCTION: LEGO1 0x1009d1e0
// FUNCTION: BETA10 0x1011cf97
int MxDeviceEnumerate::SupportsCPUID()
{
	int has_cpuid;
#ifdef _MSC_VER
#if defined(_M_IX86)
	__asm {
    xor eax, eax                    ; Zero EAX register
    pushfd                          ; Push EFLAGS register value on the stack
    or dword ptr[esp], 0x200000     ; Set bit 0x200000: Able to use CPUID instruction (Pentium+)
    popfd                           ; Write the updated value into the EFLAGS register
    pushfd                          ; Push EFLAGS register value on the stack (again)
    btr dword ptr[esp], 0x15        ; Test bit 0x15 (21) and reset (set CF)
    adc eax, eax                    ; Add with carry: EAX = EAX + EAX + CF = CF
    popfd                           ; Push EFLAGS register value on the stack (again, and makes sure the stack remains the same)
    mov has_cpuid, eax              ; Save eax into C variable
	}
#elif defined(_M_X64)
	has_cpuid = 1;
#else
	has_cpuid = 0;
#endif
#else
#if defined(__i386__)
	__asm__("xorl %%eax, %%eax\n\t"      // Zero EAX register
			"pushfl\n\t"                 // Push EFLAGS register value on the stack
			"orl $0x200000, (%%esp)\n\t" // Set bit 0x200000: Able to use CPUID instruction (Pentium+)
			"popfl\n\t"                  // Write the updated value into the EFLAGS register
			"pushfl\n\t"                 // Push EFLAGS register value on the stack (again)
			"btrl $0x15, (%%esp)\n\t"    // Test bit 0x15 (21) and reset (set CF)
			"adc %%eax, %%eax\n\t"       // Add with carry: EAX = EAX + EAX + CF = CF
			"popfl" // Push EFLAGS register value on the stack (again, and makes sure the stack remains the same)
			: "=a"(has_cpuid) // has_cpuid == EAX
	);
#elif defined(__x86_64__) || defined(__amd64__)
	has_cpuid = 1;
#else
	has_cpuid = 0;
#endif
#endif
	return has_cpuid;
}

// FUNCTION: CONFIG 0x004029a0
// FUNCTION: LEGO1 0x1009d210
// FUNCTION: BETA10 0x1011cfc4
int MxDeviceEnumerate::FUN_1009d210()
{
	if (!IsInitialized()) {
		return -1;
	}

	for (list<MxDriver>::iterator it = m_list.begin(); it != m_list.end();) {
		if (!DriverSupportsRequiredDisplayMode(*it)) {
			m_list.erase(it++);
			continue;
		}

		MxDriver& driver = *it;

		for (list<Direct3DDeviceInfo>::iterator it2 = driver.m_devices.begin(); it2 != driver.m_devices.end();) {
			if (!FUN_1009d3d0(*it2)) {
				driver.m_devices.erase(it2++);
			}
			else {
				it2++;
			}
		}

		if (!driver.m_devices.size()) {
			m_list.erase(it++);
		}
		else {
			it++;
		}
	}

	if (!m_list.size()) {
		return -1;
	}

	return 0;
}

// FUNCTION: CONFIG 0x00402b00
// FUNCTION: LEGO1 0x1009d370
// FUNCTION: BETA10 0x1011d176
unsigned char MxDeviceEnumerate::DriverSupportsRequiredDisplayMode(MxDriver& p_driver)
{
	for (list<MxDisplayMode>::iterator it = p_driver.m_displayModes.begin(); it != p_driver.m_displayModes.end();
		 it++) {
		if ((*it).m_width == 640 && (*it).m_height == 480) {
			if ((*it).m_bitsPerPixel == 8 || (*it).m_bitsPerPixel == 16) {
				return TRUE;
			}
		}
	}

	return FALSE;
}

// FUNCTION: CONFIG 0x00402b60
// FUNCTION: LEGO1 0x1009d3d0
// FUNCTION: BETA10 0x1011d235
unsigned char MxDeviceEnumerate::FUN_1009d3d0(Direct3DDeviceInfo& p_device)
{
	if (m_list.size() <= 0) {
		return FALSE;
	}

	if (p_device.m_HWDesc.dcmColorModel) {
		if (p_device.m_HWDesc.dwDeviceZBufferBitDepth & DDBD_16 &&
			p_device.m_HWDesc.dpcTriCaps.dwTextureCaps & D3DPTEXTURECAPS_PERSPECTIVE) {
			return TRUE;
		}
		else {
			return FALSE;
		}
	}

	MxDriver& front = m_list.front();
	for (list<Direct3DDeviceInfo>::iterator it = front.m_devices.begin(); it != front.m_devices.end(); it++) {
		if ((&*it) == &p_device) {
			return TRUE;
		}
	}

	return FALSE;
}

=======
>>>>>>> f436b936
// FUNCTION: LEGO1 0x1009efb0
// FUNCTION: BETA10 0x10122ee2
DeviceModesInfo::DeviceModesInfo()
{
	memset(this, 0, sizeof(*this));
}

// FUNCTION: LEGO1 0x1009efd0
// FUNCTION: BETA10 0x10122f0e
DeviceModesInfo::~DeviceModesInfo()
{
	if (m_guid != NULL) {
		delete m_guid;
	}

	if (m_modeArray != NULL) {
		delete[] m_modeArray;
	}
}<|MERGE_RESOLUTION|>--- conflicted
+++ resolved
@@ -570,382 +570,6 @@
 	}
 }
 
-<<<<<<< HEAD
-// FUNCTION: CONFIG 0x00402560
-// FUNCTION: LEGO1 0x1009ce60
-// FUNCTION: BETA10 0x1011c7e0
-int MxDeviceEnumerate::ParseDeviceName(const char* p_deviceId)
-{
-	if (!IsInitialized()) {
-		return -1;
-	}
-
-	int unknown = -1;
-	int num = -1;
-	int hex[4];
-
-	if (sscanf(p_deviceId, "%d 0x%x 0x%x 0x%x 0x%x", &num, &hex[0], &hex[1], &hex[2], &hex[3]) != 5) {
-		return -1;
-	}
-
-	if (num < 0) {
-		return -1;
-	}
-
-	GUID guid;
-	memcpy(&guid, hex, sizeof(guid));
-
-	int result = ProcessDeviceBytes(num, guid);
-
-	if (result < 0) {
-		result = ProcessDeviceBytes(-1, guid);
-	}
-
-	return result;
-}
-
-// FUNCTION: CONFIG 0x00402620
-// FUNCTION: LEGO1 0x1009cf20
-// FUNCTION: BETA10 0x1011c8b3
-int MxDeviceEnumerate::ProcessDeviceBytes(int p_deviceNum, GUID& p_guid)
-{
-	if (!IsInitialized()) {
-		return -1;
-	}
-
-	int i = 0;
-	int j = 0;
-
-	static_assert(sizeof(GUID4) == sizeof(GUID), "Equal size");
-
-	GUID4 deviceGuid;
-	memcpy(&deviceGuid, &p_guid, sizeof(GUID4));
-
-	for (list<MxDriver>::iterator it = m_list.begin(); it != m_list.end(); it++, i++) {
-		if (p_deviceNum >= 0 && p_deviceNum < i) {
-			return -1;
-		}
-
-		GUID4 compareGuid;
-		MxDriver& driver = *it;
-		for (list<Direct3DDeviceInfo>::iterator it2 = driver.m_devices.begin(); it2 != driver.m_devices.end(); it2++) {
-			Direct3DDeviceInfo& md3d = *it2;
-			assert(md3d.m_guid);
-
-			memcpy(&compareGuid, md3d.m_guid, sizeof(GUID4));
-
-			if (GUID4::Compare(compareGuid, deviceGuid) && i == p_deviceNum) {
-				return j;
-			}
-
-			j++;
-		}
-	}
-
-	return -1;
-}
-
-// FUNCTION: CONFIG 0x00402730
-// FUNCTION: LEGO1 0x1009d030
-// FUNCTION: BETA10 0x1011ca54
-int MxDeviceEnumerate::GetDevice(int p_deviceNum, MxDriver*& p_driver, Direct3DDeviceInfo*& p_device)
-{
-	if (p_deviceNum < 0 || !IsInitialized()) {
-		return -1;
-	}
-
-	int i = 0;
-
-	for (list<MxDriver>::iterator it = m_list.begin(); it != m_list.end(); it++) {
-		p_driver = &*it;
-
-		for (list<Direct3DDeviceInfo>::iterator it2 = p_driver->m_devices.begin(); it2 != p_driver->m_devices.end();
-			 it2++) {
-			if (i == p_deviceNum) {
-				p_device = &*it2;
-				return 0;
-			}
-			i++;
-		}
-	}
-
-	return -1;
-}
-
-// FUNCTION: CONFIG 0x004027d0
-// FUNCTION: BETA10 0x1011cb70
-int MxDeviceEnumerate::FormatDeviceName(char* p_buffer, const MxDriver* p_ddInfo, const Direct3DDeviceInfo* p_d3dInfo)
-	const
-{
-	int number = 0;
-	assert(p_ddInfo && p_d3dInfo);
-
-	for (list<MxDriver>::const_iterator it = m_list.begin(); it != m_list.end(); it++, number++) {
-		if (&(*it) == p_ddInfo) {
-			GUID4 guid;
-			memcpy(&guid, p_d3dInfo->m_guid, sizeof(GUID4));
-
-			sprintf(p_buffer, "%d 0x%x 0x%x 0x%x 0x%x", number, guid.m_data1, guid.m_data2, guid.m_data3, guid.m_data4);
-			return 0;
-		}
-	}
-
-	return -1;
-}
-
-// FUNCTION: BETA10 0x1011cc65
-int MxDeviceEnumerate::BETA_1011cc65(int p_idx, char* p_buffer)
-{
-	if (p_idx < 0 || !IsInitialized()) {
-		return -1;
-	}
-
-	int i = 0;
-	int j = 0;
-
-	for (list<MxDriver>::iterator it = m_list.begin(); it != m_list.end(); it++, i++) {
-		MxDriver& driver = *it;
-		for (list<Direct3DDeviceInfo>::iterator it2 = driver.m_devices.begin(); it2 != driver.m_devices.end(); it2++) {
-
-			if (j == p_idx) {
-				GUID4 guid;
-				memcpy(&guid, &((Direct3DDeviceInfo&) *it2).m_guid, sizeof(GUID4));
-				sprintf(p_buffer, "%d 0x%x 0x%x 0x%x 0x%x", i, guid.m_data1, guid.m_data2, guid.m_data3, guid.m_data4);
-				return 0;
-			}
-
-			j++;
-		}
-	}
-
-	return -1;
-}
-
-// FUNCTION: CONFIG 0x00402860
-// FUNCTION: LEGO1 0x1009d0d0
-// FUNCTION: BETA10 0x1011cdb4
-int MxDeviceEnumerate::FUN_1009d0d0()
-{
-	if (!IsInitialized()) {
-		return -1;
-	}
-
-	if (m_list.size() == 0) {
-		return -1;
-	}
-
-	int i = 0;
-	int j = 0;
-	int k = -1;
-	int cpu_mmx = SupportsMMX();
-
-	for (list<MxDriver>::iterator it = m_list.begin(); it != m_list.end(); it++, i++) {
-
-		MxDriver& driver = *it;
-		for (list<Direct3DDeviceInfo>::iterator it2 = driver.m_devices.begin(); it2 != driver.m_devices.end(); it2++) {
-			if ((*it2).m_HWDesc.dcmColorModel) {
-				return j;
-			}
-			else {
-				if (cpu_mmx && (*it2).m_HELDesc.dcmColorModel == D3DCOLOR_RGB && i == 0) {
-					k = j;
-				}
-				else if ((*it2).m_HELDesc.dcmColorModel == D3DCOLOR_MONO && i == 0 && k < 0) {
-					k = j;
-				}
-			}
-
-			j++;
-		}
-	}
-
-	return k;
-}
-
-// FUNCTION: CONFIG 0x00402930
-// FUNCTION: LEGO1 0x1009d1a0
-// FUNCTION: BETA10 0x1011cf54
-int MxDeviceEnumerate::SupportsMMX()
-{
-	if (!SupportsCPUID()) {
-		return 0;
-	}
-	int supports_mmx;
-#ifdef _MSC_VER
-#if defined(_M_IX86)
-	__asm {
-      mov eax, 0x0            ; EAX=0: Highest Function Parameter and Manufacturer ID
-#if _MSC_VER > 1100
-      cpuid                   ; Run CPUID
-#else
-      __emit 0x0f
-      __emit 0xa2
-#endif
-      mov eax, 0x1            ; EAX=1: Processor Info and Feature Bits (unused)
-#if _MSC_VER > 1100
-      cpuid                   ; Run CPUID
-#else
-      __emit 0x0f
-      __emit 0xa2
-#endif
-      xor eax, eax            ; Zero EAX register
-      bt edx, 0x17            ; Test bit 0x17 (23): MMX instructions (64-bit SIMD) (Store in CF)
-      adc eax, eax            ; Add with carry: EAX = EAX + EAX + CF = CF
-      mov supports_mmx, eax   ; Save eax into C variable
-	}
-#elif defined(_M_IX64)
-	supports_mmx = 1;
-#else
-	supports_mmx = 0;
-#endif
-#else
-	__asm__("movl $0x0, %%eax\n\t"  // EAX=0: Highest Function Parameter and Manufacturer ID
-			"cpuid\n\t"             // Run CPUID\n"
-			"mov $0x1, %%eax\n\t"   // EAX=1: Processor Info and Feature Bits (unused)
-			"cpuid\n\t"             // Run CPUID
-			"xorl %%eax, %%eax\n\t" // Zero EAX register
-			"btl $0x15, %%edx\n\t"  // Test bit 0x17 (23): MMX instructions (64-bit SIMD) (Store in CF)
-			"adc %%eax, %%eax"      // Add with carry: EAX = EAX + EAX + CF = CF
-			: "=a"(supports_mmx)    // supports_mmx == EAX
-	);
-#endif
-	return supports_mmx;
-}
-
-// FUNCTION: CONFIG 0x00402970
-// FUNCTION: LEGO1 0x1009d1e0
-// FUNCTION: BETA10 0x1011cf97
-int MxDeviceEnumerate::SupportsCPUID()
-{
-	int has_cpuid;
-#ifdef _MSC_VER
-#if defined(_M_IX86)
-	__asm {
-    xor eax, eax                    ; Zero EAX register
-    pushfd                          ; Push EFLAGS register value on the stack
-    or dword ptr[esp], 0x200000     ; Set bit 0x200000: Able to use CPUID instruction (Pentium+)
-    popfd                           ; Write the updated value into the EFLAGS register
-    pushfd                          ; Push EFLAGS register value on the stack (again)
-    btr dword ptr[esp], 0x15        ; Test bit 0x15 (21) and reset (set CF)
-    adc eax, eax                    ; Add with carry: EAX = EAX + EAX + CF = CF
-    popfd                           ; Push EFLAGS register value on the stack (again, and makes sure the stack remains the same)
-    mov has_cpuid, eax              ; Save eax into C variable
-	}
-#elif defined(_M_X64)
-	has_cpuid = 1;
-#else
-	has_cpuid = 0;
-#endif
-#else
-#if defined(__i386__)
-	__asm__("xorl %%eax, %%eax\n\t"      // Zero EAX register
-			"pushfl\n\t"                 // Push EFLAGS register value on the stack
-			"orl $0x200000, (%%esp)\n\t" // Set bit 0x200000: Able to use CPUID instruction (Pentium+)
-			"popfl\n\t"                  // Write the updated value into the EFLAGS register
-			"pushfl\n\t"                 // Push EFLAGS register value on the stack (again)
-			"btrl $0x15, (%%esp)\n\t"    // Test bit 0x15 (21) and reset (set CF)
-			"adc %%eax, %%eax\n\t"       // Add with carry: EAX = EAX + EAX + CF = CF
-			"popfl" // Push EFLAGS register value on the stack (again, and makes sure the stack remains the same)
-			: "=a"(has_cpuid) // has_cpuid == EAX
-	);
-#elif defined(__x86_64__) || defined(__amd64__)
-	has_cpuid = 1;
-#else
-	has_cpuid = 0;
-#endif
-#endif
-	return has_cpuid;
-}
-
-// FUNCTION: CONFIG 0x004029a0
-// FUNCTION: LEGO1 0x1009d210
-// FUNCTION: BETA10 0x1011cfc4
-int MxDeviceEnumerate::FUN_1009d210()
-{
-	if (!IsInitialized()) {
-		return -1;
-	}
-
-	for (list<MxDriver>::iterator it = m_list.begin(); it != m_list.end();) {
-		if (!DriverSupportsRequiredDisplayMode(*it)) {
-			m_list.erase(it++);
-			continue;
-		}
-
-		MxDriver& driver = *it;
-
-		for (list<Direct3DDeviceInfo>::iterator it2 = driver.m_devices.begin(); it2 != driver.m_devices.end();) {
-			if (!FUN_1009d3d0(*it2)) {
-				driver.m_devices.erase(it2++);
-			}
-			else {
-				it2++;
-			}
-		}
-
-		if (!driver.m_devices.size()) {
-			m_list.erase(it++);
-		}
-		else {
-			it++;
-		}
-	}
-
-	if (!m_list.size()) {
-		return -1;
-	}
-
-	return 0;
-}
-
-// FUNCTION: CONFIG 0x00402b00
-// FUNCTION: LEGO1 0x1009d370
-// FUNCTION: BETA10 0x1011d176
-unsigned char MxDeviceEnumerate::DriverSupportsRequiredDisplayMode(MxDriver& p_driver)
-{
-	for (list<MxDisplayMode>::iterator it = p_driver.m_displayModes.begin(); it != p_driver.m_displayModes.end();
-		 it++) {
-		if ((*it).m_width == 640 && (*it).m_height == 480) {
-			if ((*it).m_bitsPerPixel == 8 || (*it).m_bitsPerPixel == 16) {
-				return TRUE;
-			}
-		}
-	}
-
-	return FALSE;
-}
-
-// FUNCTION: CONFIG 0x00402b60
-// FUNCTION: LEGO1 0x1009d3d0
-// FUNCTION: BETA10 0x1011d235
-unsigned char MxDeviceEnumerate::FUN_1009d3d0(Direct3DDeviceInfo& p_device)
-{
-	if (m_list.size() <= 0) {
-		return FALSE;
-	}
-
-	if (p_device.m_HWDesc.dcmColorModel) {
-		if (p_device.m_HWDesc.dwDeviceZBufferBitDepth & DDBD_16 &&
-			p_device.m_HWDesc.dpcTriCaps.dwTextureCaps & D3DPTEXTURECAPS_PERSPECTIVE) {
-			return TRUE;
-		}
-		else {
-			return FALSE;
-		}
-	}
-
-	MxDriver& front = m_list.front();
-	for (list<Direct3DDeviceInfo>::iterator it = front.m_devices.begin(); it != front.m_devices.end(); it++) {
-		if ((&*it) == &p_device) {
-			return TRUE;
-		}
-	}
-
-	return FALSE;
-}
-
-=======
->>>>>>> f436b936
 // FUNCTION: LEGO1 0x1009efb0
 // FUNCTION: BETA10 0x10122ee2
 DeviceModesInfo::DeviceModesInfo()
