--- conflicted
+++ resolved
@@ -1,10 +1,7 @@
 #include "mxdirect3d.h"
 
-<<<<<<< HEAD
 #include <SDL3/SDL.h> // for SDL_Log
-=======
 #include <assert.h>
->>>>>>> b0b68052
 
 DECOMP_SIZE_ASSERT(MxDirect3D, 0x894)
 
