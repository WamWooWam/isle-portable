#include "mxdirect3d.h"

<<<<<<< HEAD
#include <SDL3/SDL.h> // for SDL_Log
#include <stdio.h>    // for vsprintf

#if !defined(MXDIRECTX_FOR_CONFIG)
DECOMP_SIZE_ASSERT(MxAssignedDevice, 0xe4);
DECOMP_SIZE_ASSERT(MxDirect3D, 0x894);
#endif
DECOMP_SIZE_ASSERT(Direct3DDeviceInfo, 0x1a4);
DECOMP_SIZE_ASSERT(MxDisplayMode, 0x0c);
DECOMP_SIZE_ASSERT(MxDriver, 0x190);
DECOMP_SIZE_ASSERT(MxDeviceEnumerate, 0x14);
=======
DECOMP_SIZE_ASSERT(MxDirect3D, 0x894)
>>>>>>> 7bee5fc6

#if !defined(MXDIRECTX_FOR_CONFIG)
#define RELEASE(x)                                                                                                     \
	if (x != NULL) {                                                                                                   \
		x->Release();                                                                                                  \
		x = NULL;                                                                                                      \
	}

// FUNCTION: LEGO1 0x1009b0a0
MxDirect3D::MxDirect3D()
{
	this->m_pDirect3d = NULL;
	this->m_pDirect3dDevice = NULL;
	this->m_bTexturesDisabled = FALSE;
	this->m_assignedDevice = NULL;
}

// FUNCTION: LEGO1 0x1009b140
MxDirect3D::~MxDirect3D()
{
	Destroy();
}

// FUNCTION: LEGO1 0x1009b1a0
BOOL MxDirect3D::Create(
	HWND hWnd,
	BOOL fullscreen_1,
	BOOL surface_fullscreen,
	BOOL onlySystemMemory,
	int width,
	int height,
	int bpp,
	const PALETTEENTRY* pPaletteEntries,
	int paletteEntryCount
)
{
	BOOL success = FALSE;
	BOOL ret = MxDirectDraw::Create(
		hWnd,
		fullscreen_1,
		surface_fullscreen,
		onlySystemMemory,
		width,
		height,
		bpp,
		pPaletteEntries,
		paletteEntryCount
	);

	if (ret && D3DCreate() && D3DSetMode()) {
		success = TRUE;
	}

	if (!success) {
		FUN_1009d920();
	}

	return success;
}

// FUNCTION: LEGO1 0x1009b210
void MxDirect3D::Destroy()
{
	RELEASE(m_pDirect3dDevice);
	RELEASE(m_pDirect3d);

	if (this->m_assignedDevice) {
		delete m_assignedDevice;
		this->m_assignedDevice = NULL;
	}

	if (m_pCurrentDeviceModesList) {
		m_pCurrentDeviceModesList = NULL;
	}

	MxDirectDraw::Destroy();
}

// FUNCTION: LEGO1 0x1009b290
void MxDirect3D::DestroyButNotDirectDraw()
{
	RELEASE(m_pDirect3dDevice);
	RELEASE(m_pDirect3d);
	MxDirectDraw::DestroyButNotDirectDraw();
}

// FUNCTION: LEGO1 0x1009b2d0
BOOL MxDirect3D::D3DCreate()
{
	HRESULT result;

	result = DirectDraw()->QueryInterface(IID_IDirect3D2, (LPVOID*) &m_pDirect3d);
	if (result != DD_OK) {
		Error("Creation of IDirect3D failed", result);
		return FALSE;
	}
	return TRUE;
}

// FUNCTION: LEGO1 0x1009b310
BOOL MxDirect3D::D3DSetMode()
{
	if (m_assignedDevice->m_flags & MxAssignedDevice::c_hardwareMode) {
		if (m_bOnlySoftRender) {
			Error("Failed to place vital surfaces in video memory for hardware driver", DDERR_GENERIC);
			return FALSE;
		}

		if (m_assignedDevice->m_desc.dpcTriCaps.dwTextureCaps & D3DPTEXTURECAPS_PERSPECTIVE) {
			m_bTexturesDisabled = FALSE;
		}
		else {
			m_bTexturesDisabled = TRUE;
		}

		if (!CreateZBuffer(DDSCAPS_VIDEOMEMORY, ZBufferDepth(m_assignedDevice))) {
			return FALSE;
		}
	}
	else {
		if (m_assignedDevice->m_desc.dpcTriCaps.dwTextureCaps & D3DPTEXTURECAPS_PERSPECTIVE) {
			m_bTexturesDisabled = FALSE;
		}
		else {
			m_bTexturesDisabled = TRUE;
		}

		if (!CreateZBuffer(DDSCAPS_SYSTEMMEMORY, ZBufferDepth(m_assignedDevice))) {
			return FALSE;
		}
	}

	HRESULT result = m_pDirect3d->CreateDevice(m_assignedDevice->m_guid, m_pBackBuffer, &m_pDirect3dDevice);

	if (result != DD_OK) {
		Error("Create D3D device failed", result);
		return FALSE;
	}

	DeviceModesInfo::Mode mode = m_currentMode;

	if (IsFullScreen()) {
		if (!IsSupportedMode(mode.width, mode.height, mode.bitsPerPixel)) {
			Error("This device cannot support the current display mode", DDERR_GENERIC);
			return FALSE;
		}
	}

	LPDIRECTDRAWSURFACE frontBuffer = m_pFrontBuffer;
	LPDIRECTDRAWSURFACE backBuffer = m_pBackBuffer;

	DDSURFACEDESC desc;
	memset(&desc, 0, sizeof(desc));
	desc.dwSize = sizeof(desc);

	if (backBuffer->Lock(NULL, &desc, DDLOCK_WAIT, NULL) == DD_OK) {
		unsigned char* surface = (unsigned char*) desc.lpSurface;

		for (int i = mode.height; i > 0; i--) {
			memset(surface, 0, mode.width * desc.ddpfPixelFormat.dwRGBBitCount / 8);
			surface += desc.lPitch;
		}

		backBuffer->Unlock(desc.lpSurface);
	}
	else {
		SDL_Log("MxDirect3D::D3DSetMode() back lock failed\n");
	}

	if (m_bFullScreen) {
		memset(&desc, 0, sizeof(desc));
		desc.dwSize = sizeof(desc);

		if (frontBuffer->Lock(NULL, &desc, DDLOCK_WAIT, NULL) == DD_OK) {
			unsigned char* surface = (unsigned char*) desc.lpSurface;

			for (int i = mode.height; i > 0; i--) {
				memset(surface, 0, mode.width * desc.ddpfPixelFormat.dwRGBBitCount / 8);
				surface += desc.lPitch;
			}

			frontBuffer->Unlock(desc.lpSurface);
		}
		else {
			SDL_Log("MxDirect3D::D3DSetMode() front lock failed\n");
		}
	}

	return TRUE;
}

// FUNCTION: LEGO1 0x1009b5a0
int MxDirect3D::ZBufferDepth(MxAssignedDevice* p_assignedDevice)
{
	int depth;
	DWORD deviceDepth;

	if (p_assignedDevice->m_desc.dwFlags & D3DDD_DEVICEZBUFFERBITDEPTH) {
		deviceDepth = p_assignedDevice->m_desc.dwDeviceZBufferBitDepth;
	}
	else {
		deviceDepth = 0;
	}

	if (deviceDepth & DDBD_32) {
		depth = 32;
	}
	else if (deviceDepth & DDBD_24) {
		depth = 24;
	}
	else if (deviceDepth & DDBD_16) {
		depth = 16;
	}
	else if (deviceDepth & DDBD_8) {
		depth = 8;
	}
	else {
		depth = -1;
	}

	return depth;
}

// FUNCTION: LEGO1 0x1009b5f0
// FUNCTION: BETA10 0x1011bbca
BOOL MxDirect3D::SetDevice(MxDeviceEnumerate& p_deviceEnumerate, MxDriver* p_driver, Direct3DDeviceInfo* p_device)
{
	if (m_assignedDevice) {
		delete m_assignedDevice;
		m_assignedDevice = NULL;
		m_pCurrentDeviceModesList = NULL;
	}

	MxAssignedDevice* assignedDevice = new MxAssignedDevice;
	int i = 0;

	for (list<MxDriver>::iterator it = p_deviceEnumerate.m_list.begin(); it != p_deviceEnumerate.m_list.end(); it++) {
		MxDriver& driver = *it;

		if (&driver == p_driver) {
			assignedDevice->m_deviceInfo = new DeviceModesInfo;

			if (driver.m_guid) {
				assignedDevice->m_deviceInfo->m_guid = new GUID;
				memcpy(assignedDevice->m_deviceInfo->m_guid, driver.m_guid, sizeof(GUID));
			}

			assignedDevice->m_deviceInfo->m_count = driver.m_displayModes.size();

			if (assignedDevice->m_deviceInfo->m_count > 0) {
				assignedDevice->m_deviceInfo->m_modeArray =
					new DeviceModesInfo::Mode[assignedDevice->m_deviceInfo->m_count];

				int j = 0;
				for (list<MxDisplayMode>::iterator it2 = driver.m_displayModes.begin();
					 it2 != driver.m_displayModes.end();
					 it2++) {
					assignedDevice->m_deviceInfo->m_modeArray[j].width = (*it2).m_width;
					assignedDevice->m_deviceInfo->m_modeArray[j].height = (*it2).m_height;
					assignedDevice->m_deviceInfo->m_modeArray[j].bitsPerPixel = (*it2).m_bitsPerPixel;
					j++;
				}
			}

			memcpy(
				&assignedDevice->m_deviceInfo->m_ddcaps,
				&driver.m_ddCaps,
				sizeof(assignedDevice->m_deviceInfo->m_ddcaps)
			);

			if (i == 0) {
				assignedDevice->m_flags |= MxAssignedDevice::c_primaryDevice;
			}

			for (list<Direct3DDeviceInfo>::iterator it2 = driver.m_devices.begin(); it2 != driver.m_devices.end();
				 it2++) {
				Direct3DDeviceInfo& device = *it2;
				if (&device != p_device) {
					continue;
				}

				memcpy(&assignedDevice->m_guid, device.m_guid, sizeof(assignedDevice->m_guid));

				D3DDEVICEDESC* desc;
				if (device.m_HWDesc.dcmColorModel) {
					assignedDevice->m_flags |= MxAssignedDevice::c_hardwareMode;
					desc = &device.m_HWDesc;
				}
				else {
					desc = &device.m_HELDesc;
				}

				memcpy(&assignedDevice->m_desc, desc, sizeof(assignedDevice->m_desc));
				m_assignedDevice = assignedDevice;
				m_pCurrentDeviceModesList = assignedDevice->m_deviceInfo;
				break;
			}
		}

		i++;
	}

	if (!m_assignedDevice) {
		delete assignedDevice;
		return FALSE;
	}

	return TRUE;
}

<<<<<<< HEAD
// FUNCTION: LEGO1 0x1009b8b0
MxAssignedDevice::MxAssignedDevice()
{
	memset(this, 0, sizeof(*this));
}

// FUNCTION: LEGO1 0x1009b8d0
MxAssignedDevice::~MxAssignedDevice()
{
	if (m_deviceInfo) {
		delete m_deviceInfo;
		m_deviceInfo = NULL;
	}
}
#endif

// FUNCTION: CONFIG 0x00401180
// FUNCTION: LEGO1 0x1009ba80
MxDriver::MxDriver(LPGUID p_guid, LPSTR p_driverDesc, LPSTR p_driverName)
{
	m_guid = NULL;
	m_driverDesc = NULL;
	m_driverName = NULL;
	memset(&m_ddCaps, 0, sizeof(m_ddCaps));

	Init(p_guid, p_driverDesc, p_driverName);
}

// FUNCTION: CONFIG 0x401280
// FUNCTION: LEGO1 0x1009bb80
MxDriver::~MxDriver()
{
	if (m_guid) {
		delete m_guid;
	}
	if (m_driverDesc) {
		delete[] m_driverDesc;
	}
	if (m_driverName) {
		delete[] m_driverName;
	}
}

// FUNCTION: CONFIG 0x00401330
// FUNCTION: LEGO1 0x1009bc30
void MxDriver::Init(LPGUID p_guid, LPSTR p_driverDesc, LPSTR p_driverName)
{
	if (m_driverDesc) {
		delete[] m_driverDesc;
		m_driverDesc = NULL;
	}

	if (m_driverName) {
		delete[] m_driverName;
		m_driverName = NULL;
	}

	if (p_guid) {
		m_guid = new GUID;
		memcpy(m_guid, p_guid, sizeof(*m_guid));
	}

	if (p_driverDesc) {
		m_driverDesc = new char[strlen(p_driverDesc) + 1];
		strcpy(m_driverDesc, p_driverDesc);
	}

	if (p_driverName) {
		m_driverName = new char[strlen(p_driverName) + 1];
		strcpy(m_driverName, p_driverName);
	}
}

// FUNCTION: LEGO1 0x1009bd20
Direct3DDeviceInfo::Direct3DDeviceInfo(
	LPGUID p_guid,
	LPSTR p_deviceDesc,
	LPSTR p_deviceName,
	LPD3DDEVICEDESC p_HWDesc,
	LPD3DDEVICEDESC p_HELDesc
)
{
	memset(this, 0, sizeof(*this));

	Initialize(p_guid, p_deviceDesc, p_deviceName, p_HWDesc, p_HELDesc);
}

// FUNCTION: CONFIG 0x401460
// FUNCTION: LEGO1 0x1009bd60
Direct3DDeviceInfo::~Direct3DDeviceInfo()
{
	if (m_guid) {
		delete m_guid;
	}
	if (m_deviceDesc) {
		delete[] m_deviceDesc;
	}
	if (m_deviceName) {
		delete[] m_deviceName;
	}
}

// FUNCTION: LEGO1 0x1009bda0
void Direct3DDeviceInfo::Initialize(
	LPGUID p_guid,
	LPSTR p_deviceDesc,
	LPSTR p_deviceName,
	LPD3DDEVICEDESC p_HWDesc,
	LPD3DDEVICEDESC p_HELDesc
)
{
	if (m_deviceDesc) {
		delete[] m_deviceDesc;
		m_deviceDesc = NULL;
	}

	if (m_deviceName) {
		delete[] m_deviceName;
		m_deviceName = NULL;
	}

	if (p_guid) {
		m_guid = new GUID;
		memcpy(m_guid, p_guid, sizeof(*m_guid));
	}

	if (p_deviceDesc) {
		m_deviceDesc = new char[strlen(p_deviceDesc) + 1];
		strcpy(m_deviceDesc, p_deviceDesc);
	}

	if (p_deviceName) {
		m_deviceName = new char[strlen(p_deviceName) + 1];
		strcpy(m_deviceName, p_deviceName);
	}

	if (p_HWDesc) {
		memcpy(&m_HWDesc, p_HWDesc, sizeof(m_HWDesc));
	}

	if (p_HELDesc) {
		memcpy(&m_HELDesc, p_HELDesc, sizeof(m_HELDesc));
	}
}

// FUNCTION: CONFIG 0x004015c0
// FUNCTION: LEGO1 0x1009bec0
MxDeviceEnumerate::MxDeviceEnumerate()
{
	m_initialized = FALSE;
}

// FUNCTION: CONFIG 0x401710
// FUNCTION: LEGO1 0x1009c010
MxDeviceEnumerate::~MxDeviceEnumerate()
{
}

// FUNCTION: CONFIG 0x00401770
// FUNCTION: LEGO1 0x1009c070
BOOL MxDeviceEnumerate::EnumDirectDrawCallback(LPGUID p_guid, LPSTR p_driverDesc, LPSTR p_driverName)
{
	MxDriver driver(p_guid, p_driverDesc, p_driverName);
	m_list.push_back(driver);

	// Must be zeroed because held resources are copied by pointer only
	// and should not be freed at the end of this function
	driver.m_guid = NULL;
	driver.m_driverDesc = NULL;
	driver.m_driverName = NULL;
	memset(&driver.m_ddCaps, 0, sizeof(driver.m_ddCaps));

	LPDIRECT3D2 lpDirect3d2 = NULL;
	LPDIRECTDRAW lpDD = NULL;
	MxDriver& newDevice = m_list.back();
	HRESULT result = DirectDrawCreate(newDevice.m_guid, &lpDD, NULL);

	if (result != DD_OK) {
		BuildErrorString("DirectDraw Create failed: %s\n", EnumerateErrorToString(result));
	}
	else {
		lpDD->EnumDisplayModes(0, NULL, this, DisplayModesEnumerateCallback);
		newDevice.m_ddCaps.dwSize = sizeof(newDevice.m_ddCaps);
		result = lpDD->GetCaps(&newDevice.m_ddCaps, NULL);

		if (result != DD_OK) {
			BuildErrorString("GetCaps failed: %s\n", EnumerateErrorToString(result));
		}
		else {
			result = lpDD->QueryInterface(IID_IDirect3D2, (LPVOID*) &lpDirect3d2);

			if (result != DD_OK) {
				BuildErrorString("D3D creation failed: %s\n", EnumerateErrorToString(result));
			}
			else {
				result = lpDirect3d2->EnumDevices(DevicesEnumerateCallback, this);

				if (result != DD_OK) {
					BuildErrorString("D3D enum devices failed: %s\n", EnumerateErrorToString(result));
				}
				else {
					if (newDevice.m_devices.empty()) {
						m_list.pop_back();
					}
				}
			}
		}
	}

	if (lpDirect3d2) {
		lpDirect3d2->Release();
	}

	if (lpDD) {
		lpDD->Release();
	}

	return DDENUMRET_OK;
}

// FUNCTION: CONFIG 0x00401bc0
// FUNCTION: LEGO1 0x1009c4c0
void MxDeviceEnumerate::BuildErrorString(const char* p_format, ...)
{
	va_list args;
	char buf[512];

	va_start(args, p_format);
	vsprintf(buf, p_format, args);
	va_end(args);

	SDL_Log("%s", buf);
}

// FUNCTION: CONFIG 0x00401bf0
// FUNCTION: LEGO1 0x1009c4f0
HRESULT CALLBACK MxDeviceEnumerate::DisplayModesEnumerateCallback(LPDDSURFACEDESC p_ddsd, LPVOID p_context)
{
	MxDeviceEnumerate* deviceEnumerate = (MxDeviceEnumerate*) p_context;
	return deviceEnumerate->EnumDisplayModesCallback(p_ddsd);
}

// FUNCTION: CONFIG 0x00401c10
// FUNCTION: LEGO1 0x1009c510
HRESULT CALLBACK MxDeviceEnumerate::DevicesEnumerateCallback(
	LPGUID p_guid,
	LPSTR p_deviceDesc,
	LPSTR p_deviceName,
	LPD3DDEVICEDESC p_HWDesc,
	LPD3DDEVICEDESC p_HELDesc,
	LPVOID p_context
)
{
	MxDeviceEnumerate* deviceEnumerate = (MxDeviceEnumerate*) p_context;
	return deviceEnumerate->EnumDevicesCallback(p_guid, p_deviceDesc, p_deviceName, p_HWDesc, p_HELDesc);
}

// FUNCTION: CONFIG 0x00401c40
// FUNCTION: LEGO1 0x1009c540
HRESULT MxDeviceEnumerate::EnumDisplayModesCallback(LPDDSURFACEDESC p_ddsd)
{
	MxDisplayMode displayMode;
	displayMode.m_width = p_ddsd->dwWidth;
	displayMode.m_height = p_ddsd->dwHeight;
	displayMode.m_bitsPerPixel = p_ddsd->ddpfPixelFormat.dwRGBBitCount;

	m_list.back().m_displayModes.push_back(displayMode);
	return DDENUMRET_OK;
}

// FUNCTION: CONFIG 0x00401cd0
// FUNCTION: LEGO1 0x1009c5d0
HRESULT MxDeviceEnumerate::EnumDevicesCallback(
	LPGUID p_guid,
	LPSTR p_deviceDesc,
	LPSTR p_deviceName,
	LPD3DDEVICEDESC p_HWDesc,
	LPD3DDEVICEDESC p_HELDesc
)
{
	Direct3DDeviceInfo device(p_guid, p_deviceDesc, p_deviceName, p_HWDesc, p_HELDesc);
	m_list.back().m_devices.push_back(device);
	memset(&device, 0, sizeof(device));
	return DDENUMRET_OK;
}

// FUNCTION: CONFIG 0x00401dc0
// FUNCTION: LEGO1 0x1009c6c0
int MxDeviceEnumerate::DoEnumerate()
{
	if (m_initialized) {
		return -1;
	}

	HRESULT ret = DirectDrawEnumerate(DirectDrawEnumerateCallback, this);
	if (ret != DD_OK) {
		BuildErrorString("DirectDrawEnumerate returned error %s\n", EnumerateErrorToString(ret));
		return -1;
	}

	m_initialized = TRUE;
	return 0;
}

// FUNCTION: CONFIG 0x00401e10
// FUNCTION: LEGO1 0x1009c710
BOOL CALLBACK
MxDeviceEnumerate::DirectDrawEnumerateCallback(LPGUID p_guid, LPSTR p_driverDesc, LPSTR p_driverName, LPVOID p_context)
{
	MxDeviceEnumerate* deviceEnumerate = (MxDeviceEnumerate*) p_context;
	return deviceEnumerate->EnumDirectDrawCallback(p_guid, p_driverDesc, p_driverName);
}

// FUNCTION: CONFIG 0x00401e30
// FUNCTION: LEGO1 0x1009c730
const char* MxDeviceEnumerate::EnumerateErrorToString(HRESULT p_error)
{
	switch (p_error) {
	case DD_OK:
		return "No error.";
	case E_NOINTERFACE:
		return "No such interface supported";
	case DDERR_GENERIC:
		return "Generic failure.";
	case DDERR_UNSUPPORTED:
		return "Action not supported.";
	case DDERR_INVALIDPARAMS:
		return "One or more of the parameters passed to the function are incorrect.";
	case DDERR_OUTOFMEMORY:
		return "DirectDraw does not have enough memory to perform the operation.";
	case DDERR_CANNOTATTACHSURFACE:
		return "This surface can not be attached to the requested surface.";
	case DDERR_ALREADYINITIALIZED:
		return "This object is already initialized.";
	case DDERR_CURRENTLYNOTAVAIL:
		return "Support is currently not available.";
	case DDERR_CANNOTDETACHSURFACE:
		return "This surface can not be detached from the requested surface.";
	case DDERR_HEIGHTALIGN:
		return "Height of rectangle provided is not a multiple of reqd alignment.";
	case DDERR_EXCEPTION:
		return "An exception was encountered while performing the requested operation.";
	case DDERR_INVALIDCAPS:
		return "One or more of the caps bits passed to the callback are incorrect.";
	case DDERR_INCOMPATIBLEPRIMARY:
		return "Unable to match primary surface creation request with existing primary surface.";
	case DDERR_INVALIDMODE:
		return "DirectDraw does not support the requested mode.";
	case DDERR_INVALIDCLIPLIST:
		return "DirectDraw does not support the provided cliplist.";
	case DDERR_INVALIDPIXELFORMAT:
		return "The pixel format was invalid as specified.";
	case DDERR_INVALIDOBJECT:
		return "DirectDraw received a pointer that was an invalid DIRECTDRAW object.";
	case DDERR_LOCKEDSURFACES:
		return "Operation could not be carried out because one or more surfaces are locked.";
	case DDERR_INVALIDRECT:
		return "Rectangle provided was invalid.";
	case DDERR_NOALPHAHW:
		return "Operation could not be carried out because there is no alpha accleration hardware present or "
			   "available.";
	case DDERR_NO3D:
		return "There is no 3D present.";
	case DDERR_NOCOLORCONVHW:
		return "Operation could not be carried out because there is no color conversion hardware present or available.";
	case DDERR_NOCLIPLIST:
		return "No cliplist available.";
	case DDERR_NOCOLORKEY:
		return "Surface doesn't currently have a color key";
	case DDERR_NOCOOPERATIVELEVELSET:
		return "Create function called without DirectDraw object method SetCooperativeLevel being called.";
	case DDERR_NOEXCLUSIVEMODE:
		return "Operation requires the application to have exclusive mode but the application does not have exclusive "
			   "mode.";
	case DDERR_NOCOLORKEYHW:
		return "Operation could not be carried out because there is no hardware support of the destination color key.";
	case DDERR_NOGDI:
		return "There is no GDI present.";
	case DDERR_NOFLIPHW:
		return "Flipping visible surfaces is not supported.";
	case DDERR_NOTFOUND:
		return "Requested item was not found.";
	case DDERR_NOMIRRORHW:
		return "Operation could not be carried out because there is no hardware present or available.";
	case DDERR_NORASTEROPHW:
		return "Operation could not be carried out because there is no appropriate raster op hardware present or "
			   "available.";
	case DDERR_NOOVERLAYHW:
		return "Operation could not be carried out because there is no overlay hardware present or available.";
	case DDERR_NOSTRETCHHW:
		return "Operation could not be carried out because there is no hardware support for stretching.";
	case DDERR_NOROTATIONHW:
		return "Operation could not be carried out because there is no rotation hardware present or available.";
	case DDERR_NOTEXTUREHW:
		return "Operation could not be carried out because there is no texture mapping hardware present or available.";
	case DDERR_NOT4BITCOLOR:
		return "DirectDrawSurface is not in 4 bit color palette and the requested operation requires 4 bit color "
			   "palette.";
	case DDERR_NOT4BITCOLORINDEX:
		return "DirectDrawSurface is not in 4 bit color index palette and the requested operation requires 4 bit color "
			   "index palette.";
	case DDERR_NOT8BITCOLOR:
		return "DirectDrawSurface is not in 8 bit color mode and the requested operation requires 8 bit color.";
	case DDERR_NOZBUFFERHW:
		return "Operation could not be carried out because there is no hardware support for zbuffer blitting.";
	case DDERR_NOVSYNCHW:
		return "Operation could not be carried out because there is no hardware support for vertical blank "
			   "synchronized operations.";
	case DDERR_OUTOFCAPS:
		return "The hardware needed for the requested operation has already been allocated.";
	case DDERR_NOZOVERLAYHW:
		return "Overlay surfaces could not be z layered based on their BltOrder because the hardware does not support "
			   "z layering of overlays.";
	case DDERR_COLORKEYNOTSET:
		return "No src color key specified for this operation.";
	case DDERR_OUTOFVIDEOMEMORY:
		return "DirectDraw does not have enough memory to perform the operation.";
	case DDERR_OVERLAYCANTCLIP:
		return "The hardware does not support clipped overlays.";
	case DDERR_OVERLAYCOLORKEYONLYONEACTIVE:
		return "Can only have ony color key active at one time for overlays.";
	case DDERR_PALETTEBUSY:
		return "Access to this palette is being refused because the palette is already locked by another thread.";
	case DDERR_SURFACEALREADYDEPENDENT:
		return "This surface is already a dependency of the surface it is being made a dependency of.";
	case DDERR_SURFACEALREADYATTACHED:
		return "This surface is already attached to the surface it is being attached to.";
	case DDERR_SURFACEISOBSCURED:
		return "Access to surface refused because the surface is obscured.";
	case DDERR_SURFACEBUSY:
		return "Access to this surface is being refused because the surface is already locked by another thread.";
	case DDERR_SURFACENOTATTACHED:
		return "The requested surface is not attached.";
	case DDERR_SURFACELOST:
		return "Access to this surface is being refused because the surface memory is gone. The DirectDrawSurface "
			   "object representing this surface should have Restore called on it.";
	case DDERR_TOOBIGSIZE:
		return "Size requested by DirectDraw is too large, but the individual height and width are OK.";
	case DDERR_TOOBIGHEIGHT:
		return "Height requested by DirectDraw is too large.";
	case DDERR_UNSUPPORTEDFORMAT:
		return "FOURCC format requested is unsupported by DirectDraw.";
	case DDERR_TOOBIGWIDTH:
		return "Width requested by DirectDraw is too large.";
	case DDERR_VERTICALBLANKINPROGRESS:
		return "Vertical blank is in progress.";
	case DDERR_UNSUPPORTEDMASK:
		return "Bitmask in the pixel format requested is unsupported by DirectDraw.";
	case DDERR_XALIGN:
		return "Rectangle provided was not horizontally aligned on required boundary.";
	case DDERR_WASSTILLDRAWING:
		return "Informs DirectDraw that the previous Blt which is transfering information to or from this Surface is "
			   "incomplete.";
	case DDERR_INVALIDDIRECTDRAWGUID:
		return "The GUID passed to DirectDrawCreate is not a valid DirectDraw driver identifier.";
	case DDERR_DIRECTDRAWALREADYCREATED:
		return "A DirectDraw object representing this driver has already been created for this process.";
	case DDERR_NODIRECTDRAWHW:
		return "A hardware-only DirectDraw object creation was attempted but the driver did not support any hardware.";
	case DDERR_PRIMARYSURFACEALREADYEXISTS:
		return "This process already has created a primary surface.";
	case DDERR_NOEMULATION:
		return "Software emulation not available.";
	case DDERR_REGIONTOOSMALL:
		return "Region passed to Clipper::GetClipList is too small.";
	case DDERR_CLIPPERISUSINGHWND:
		return "An attempt was made to set a cliplist for a clipper object that is already monitoring an hwnd.";
	case DDERR_NOCLIPPERATTACHED:
		return "No clipper object attached to surface object.";
	case DDERR_NOHWND:
		return "Clipper notification requires an HWND or no HWND has previously been set as the CooperativeLevel HWND.";
	case DDERR_HWNDSUBCLASSED:
		return "HWND used by DirectDraw CooperativeLevel has been subclassed, this prevents DirectDraw from restoring "
			   "state.";
	case DDERR_HWNDALREADYSET:
		return "The CooperativeLevel HWND has already been set. It can not be reset while the process has surfaces or "
			   "palettes created.";
	case DDERR_NOPALETTEATTACHED:
		return "No palette object attached to this surface.";
	case DDERR_NOPALETTEHW:
		return "No hardware support for 16 or 256 color palettes.";
	case DDERR_BLTFASTCANTCLIP:
		return "Return if a clipper object is attached to the source surface passed into a BltFast call.";
	case DDERR_NOBLTHW:
		return "No blitter hardware present.";
	case DDERR_NODDROPSHW:
		return "No DirectDraw ROP hardware.";
	case DDERR_OVERLAYNOTVISIBLE:
		return "Returned when GetOverlayPosition is called on a hidden overlay.";
	case DDERR_NOOVERLAYDEST:
		return "Returned when GetOverlayPosition is called on an overlay that UpdateOverlay has never been called on "
			   "to establish a destination.";
	case DDERR_INVALIDPOSITION:
		return "Returned when the position of the overlay on the destination is no longer legal for that destination.";
	case DDERR_NOTAOVERLAYSURFACE:
		return "Returned when an overlay member is called for a non-overlay surface.";
	case DDERR_EXCLUSIVEMODEALREADYSET:
		return "An attempt was made to set the cooperative level when it was already set to exclusive.";
	case DDERR_NOTFLIPPABLE:
		return "An attempt has been made to flip a surface that is not flippable.";
	case DDERR_CANTDUPLICATE:
		return "Can't duplicate primary & 3D surfaces, or surfaces that are implicitly created.";
	case DDERR_NOTLOCKED:
		return "Surface was not locked.  An attempt to unlock a surface that was not locked at all, or by this "
			   "process, has been attempted.";
	case DDERR_CANTCREATEDC:
		return "Windows can not create any more DCs.";
	case DDERR_NODC:
		return "No DC was ever created for this surface.";
	case DDERR_WRONGMODE:
		return "This surface can not be restored because it was created in a different mode.";
	case DDERR_IMPLICITLYCREATED:
		return "This surface can not be restored because it is an implicitly created surface.";
	case DDERR_NOTPALETTIZED:
		return "The surface being used is not a palette-based surface.";
	default:
		return "Unrecognized error value.";
	}
}

// FUNCTION: CONFIG 0x00402560
// FUNCTION: LEGO1 0x1009ce60
int MxDeviceEnumerate::ParseDeviceName(const char* p_deviceId)
{
	if (!m_initialized) {
		return -1;
	}

	int num = -1;
	int hex[4];

	if (sscanf(p_deviceId, "%d 0x%x 0x%x 0x%x 0x%x", &num, &hex[0], &hex[1], &hex[2], &hex[3]) != 5) {
		return -1;
	}

	if (num < 0) {
		return -1;
	}

	GUID guid;
	memcpy(&guid, hex, sizeof(guid));

	int result = ProcessDeviceBytes(num, guid);

	if (result < 0) {
		return ProcessDeviceBytes(-1, guid);
	}
	return result;
}

// FUNCTION: CONFIG 0x00402620
// FUNCTION: LEGO1 0x1009cf20
int MxDeviceEnumerate::ProcessDeviceBytes(int p_deviceNum, GUID& p_guid)
{
	if (!m_initialized) {
		return -1;
	}

	int i = 0;
	int j = 0;

	struct GUID4 {
		int m_data1;
		int m_data2;
		int m_data3;
		int m_data4;
	};

	static_assert(sizeof(GUID4) == sizeof(GUID), "Equal size");

	GUID4 deviceGuid;
	memcpy(&deviceGuid, &p_guid, sizeof(GUID4));

	for (list<MxDriver>::iterator it = m_list.begin(); it != m_list.end(); it++) {
		if (p_deviceNum >= 0 && p_deviceNum < i) {
			return -1;
		}

		GUID4 compareGuid;
		MxDriver& driver = *it;
		for (list<Direct3DDeviceInfo>::iterator it2 = driver.m_devices.begin(); it2 != driver.m_devices.end(); it2++) {
			memcpy(&compareGuid, (*it2).m_guid, sizeof(GUID4));

			if (compareGuid.m_data1 == deviceGuid.m_data1 && compareGuid.m_data2 == deviceGuid.m_data2 &&
				compareGuid.m_data3 == deviceGuid.m_data3 && compareGuid.m_data4 == deviceGuid.m_data4 &&
				i == p_deviceNum) {
				return j;
			}

			j++;
		}

		i++;
	}

	return -1;
}

// FUNCTION: CONFIG 0x00402730
// FUNCTION: LEGO1 0x1009d030
int MxDeviceEnumerate::GetDevice(int p_deviceNum, MxDriver*& p_driver, Direct3DDeviceInfo*& p_device)
{
	if (p_deviceNum >= 0 && m_initialized) {
		int i = 0;

		for (list<MxDriver>::iterator it = m_list.begin(); it != m_list.end(); it++) {
			p_driver = &*it;

			for (list<Direct3DDeviceInfo>::iterator it2 = p_driver->m_devices.begin(); it2 != p_driver->m_devices.end();
				 it2++) {
				if (i == p_deviceNum) {
					p_device = &*it2;
					return 0;
				}
				i++;
			}
		}

		return -1;
	}

	return -1;
}

#if defined(MXDIRECTX_FOR_CONFIG)
// FUNCTION: CONFIG 0x004027d0
int MxDeviceEnumerate::FormatDeviceName(char* p_buffer, const MxDriver* p_driver, const Direct3DDeviceInfo* p_device)
	const
{
	int number = 0;
	for (list<MxDriver>::const_iterator it = m_list.begin(); it != m_list.end(); it++) {
		if (&(*it) == p_driver) {
			sprintf(
				p_buffer,
				"%d 0x%x 0x%x 0x%x 0x%x",
				number,
				((DWORD*) (p_device->m_guid))[0],
				((DWORD*) (p_device->m_guid))[1],
				((DWORD*) (p_device->m_guid))[2],
				((DWORD*) (p_device->m_guid))[3]
			);
			return 0;
		}
		number++;
	}
	return -1;
}
#endif

// FUNCTION: CONFIG 0x00402860
// FUNCTION: LEGO1 0x1009d0d0
int MxDeviceEnumerate::FUN_1009d0d0()
{
	if (!m_initialized) {
		return -1;
	}

	if (m_list.empty()) {
		return -1;
	}

	int i = 0;
	int j = 0;
	int k = -1;
	int cpu_mmx = SupportsMMX();

	for (list<MxDriver>::iterator it = m_list.begin();; it++) {
		if (it == m_list.end()) {
			return k;
		}

		for (list<Direct3DDeviceInfo>::iterator it2 = (*it).m_devices.begin(); it2 != (*it).m_devices.end(); it2++) {
			if ((*it2).m_HWDesc.dcmColorModel) {
				return j;
			}

			if ((cpu_mmx && (*it2).m_HELDesc.dcmColorModel == D3DCOLOR_RGB && i == 0) ||
				((*it2).m_HELDesc.dcmColorModel == D3DCOLOR_MONO && i == 0 && k < 0)) {
				k = j;
			}

			j++;
		}

		i++;
	}
}

// FUNCTION: CONFIG 0x00402930
// FUNCTION: LEGO1 0x1009d1a0
int MxDeviceEnumerate::SupportsMMX()
{
	if (!SupportsCPUID()) {
		return 0;
	}
	int supports_mmx;
#ifdef _MSC_VER
#if defined(_M_IX86)
	__asm {
			mov eax, 0x0            ; EAX=0: Highest Function Parameter and Manufacturer ID
#if _MSC_VER > 1100
			cpuid                   ; Run CPUID
#else
			__emit 0x0f
			__emit 0xa2
#endif
			mov eax, 0x1            ; EAX=1: Processor Info and Feature Bits (unused)
#if _MSC_VER > 1100
			cpuid                   ; Run CPUID
#else
			__emit 0x0f
			__emit 0xa2
#endif
			xor eax, eax            ; Zero EAX register
			bt edx, 0x17            ; Test bit 0x17 (23): MMX instructions (64-bit SIMD) (Store in CF)
			adc eax, eax            ; Add with carry: EAX = EAX + EAX + CF = CF
			mov supports_mmx, eax   ; Save eax into C variable
	}
#elif defined(_M_IX64)
	supports_mmx = 1;
#else
	supports_mmx = 0;
#endif
#else
	__asm__("movl $0x0, %%eax\n\t"  // EAX=0: Highest Function Parameter and Manufacturer ID
			"cpuid\n\t"             // Run CPUID\n"
			"mov $0x1, %%eax\n\t"   // EAX=1: Processor Info and Feature Bits (unused)
			"cpuid\n\t"             // Run CPUID
			"xorl %%eax, %%eax\n\t" // Zero EAX register
			"btl $0x15, %%edx\n\t"  // Test bit 0x17 (23): MMX instructions (64-bit SIMD) (Store in CF)
			"adc %%eax, %%eax"      // Add with carry: EAX = EAX + EAX + CF = CF
			: "=a"(supports_mmx)    // supports_mmx == EAX
	);
#endif
	return supports_mmx;
}

// FUNCTION: CONFIG 0x00402970
// FUNCTION: LEGO1 0x1009d1e0
int MxDeviceEnumerate::SupportsCPUID()
{
	int has_cpuid;
#ifdef _MSC_VER
#if defined(_M_IX86)
	__asm {
		xor eax, eax                    ; Zero EAX register
		pushfd                          ; Push EFLAGS register value on the stack
		or dword ptr[esp], 0x200000     ; Set bit 0x200000: Able to use CPUID instruction (Pentium+)
		popfd                           ; Write the updated value into the EFLAGS register
		pushfd                          ; Push EFLAGS register value on the stack (again)
		btr dword ptr[esp], 0x15        ; Test bit 0x15 (21) and reset (set CF)
		adc eax, eax                    ; Add with carry: EAX = EAX + EAX + CF = CF
		popfd                           ; Push EFLAGS register value on the stack (again, and makes sure the stack remains the same)
		mov has_cpuid, eax              ; Save eax into C variable
	}
#elif defined(_M_X64)
	has_cpuid = 1;
#else
	has_cpuid = 0;
#endif
#else
#if defined(__i386__)
	__asm__("xorl %%eax, %%eax\n\t"      // Zero EAX register
			"pushfl\n\t"                 // Push EFLAGS register value on the stack
			"orl $0x200000, (%%esp)\n\t" // Set bit 0x200000: Able to use CPUID instruction (Pentium+)
			"popfl\n\t"                  // Write the updated value into the EFLAGS register
			"pushfl\n\t"                 // Push EFLAGS register value on the stack (again)
			"btrl $0x15, (%%esp)\n\t"    // Test bit 0x15 (21) and reset (set CF)
			"adc %%eax, %%eax\n\t"       // Add with carry: EAX = EAX + EAX + CF = CF
			"popfl" // Push EFLAGS register value on the stack (again, and makes sure the stack remains the same)
			: "=a"(has_cpuid) // has_cpuid == EAX
	);
#elif defined(__x86_64__) || defined(__amd64__)
	has_cpuid = 1;
#else
	has_cpuid = 0;
#endif
#endif
	return has_cpuid;
}

// FUNCTION: CONFIG 0x004029a0
// FUNCTION: LEGO1 0x1009d210
int MxDeviceEnumerate::FUN_1009d210()
{
	if (!m_initialized) {
		return -1;
	}

	for (list<MxDriver>::iterator it = m_list.begin(); it != m_list.end();) {
		MxDriver& driver = *it;

		if (!DriverSupportsRequiredDisplayMode(driver)) {
			m_list.erase(it++);
		}
		else {
			for (list<Direct3DDeviceInfo>::iterator it2 = driver.m_devices.begin(); it2 != driver.m_devices.end();) {
				Direct3DDeviceInfo& device = *it2;

				if (!FUN_1009d3d0(device)) {
					driver.m_devices.erase(it2++);
				}
				else {
					it2++;
				}
			}

			if (driver.m_devices.empty()) {
				m_list.erase(it++);
			}
			else {
				it++;
			}
		}
	}

	return m_list.empty() ? -1 : 0;
}

// FUNCTION: CONFIG 0x00402b00
// FUNCTION: LEGO1 0x1009d370
unsigned char MxDeviceEnumerate::DriverSupportsRequiredDisplayMode(MxDriver& p_driver)
{
	for (list<MxDisplayMode>::iterator it = p_driver.m_displayModes.begin(); it != p_driver.m_displayModes.end();
		 it++) {
		if ((*it).m_width == 640 && (*it).m_height == 480) {
			if ((*it).m_bitsPerPixel == 8 || (*it).m_bitsPerPixel == 16) {
				return TRUE;
			}
		}
	}

	return FALSE;
}

// FUNCTION: CONFIG 0x00402b60
// FUNCTION: LEGO1 0x1009d3d0
unsigned char MxDeviceEnumerate::FUN_1009d3d0(Direct3DDeviceInfo& p_device)
{
	if (m_list.size() <= 0) {
		return FALSE;
	}

	if (p_device.m_HWDesc.dcmColorModel) {
		return p_device.m_HWDesc.dwDeviceZBufferBitDepth & DDBD_16 &&
			   p_device.m_HWDesc.dpcTriCaps.dwTextureCaps & D3DPTEXTURECAPS_PERSPECTIVE;
	}

	for (list<Direct3DDeviceInfo>::iterator it = m_list.front().m_devices.begin(); it != m_list.front().m_devices.end();
		 it++) {
		if ((&*it) == &p_device) {
			return TRUE;
		}
	}

	return FALSE;
}
=======
#endif
>>>>>>> 7bee5fc6
<|MERGE_RESOLUTION|>--- conflicted
+++ resolved
@@ -1,20 +1,8 @@
 #include "mxdirect3d.h"
 
-<<<<<<< HEAD
 #include <SDL3/SDL.h> // for SDL_Log
-#include <stdio.h>    // for vsprintf
-
-#if !defined(MXDIRECTX_FOR_CONFIG)
-DECOMP_SIZE_ASSERT(MxAssignedDevice, 0xe4);
-DECOMP_SIZE_ASSERT(MxDirect3D, 0x894);
-#endif
-DECOMP_SIZE_ASSERT(Direct3DDeviceInfo, 0x1a4);
-DECOMP_SIZE_ASSERT(MxDisplayMode, 0x0c);
-DECOMP_SIZE_ASSERT(MxDriver, 0x190);
-DECOMP_SIZE_ASSERT(MxDeviceEnumerate, 0x14);
-=======
+
 DECOMP_SIZE_ASSERT(MxDirect3D, 0x894)
->>>>>>> 7bee5fc6
 
 #if !defined(MXDIRECTX_FOR_CONFIG)
 #define RELEASE(x)                                                                                                     \
@@ -325,864 +313,4 @@
 	return TRUE;
 }
 
-<<<<<<< HEAD
-// FUNCTION: LEGO1 0x1009b8b0
-MxAssignedDevice::MxAssignedDevice()
-{
-	memset(this, 0, sizeof(*this));
-}
-
-// FUNCTION: LEGO1 0x1009b8d0
-MxAssignedDevice::~MxAssignedDevice()
-{
-	if (m_deviceInfo) {
-		delete m_deviceInfo;
-		m_deviceInfo = NULL;
-	}
-}
-#endif
-
-// FUNCTION: CONFIG 0x00401180
-// FUNCTION: LEGO1 0x1009ba80
-MxDriver::MxDriver(LPGUID p_guid, LPSTR p_driverDesc, LPSTR p_driverName)
-{
-	m_guid = NULL;
-	m_driverDesc = NULL;
-	m_driverName = NULL;
-	memset(&m_ddCaps, 0, sizeof(m_ddCaps));
-
-	Init(p_guid, p_driverDesc, p_driverName);
-}
-
-// FUNCTION: CONFIG 0x401280
-// FUNCTION: LEGO1 0x1009bb80
-MxDriver::~MxDriver()
-{
-	if (m_guid) {
-		delete m_guid;
-	}
-	if (m_driverDesc) {
-		delete[] m_driverDesc;
-	}
-	if (m_driverName) {
-		delete[] m_driverName;
-	}
-}
-
-// FUNCTION: CONFIG 0x00401330
-// FUNCTION: LEGO1 0x1009bc30
-void MxDriver::Init(LPGUID p_guid, LPSTR p_driverDesc, LPSTR p_driverName)
-{
-	if (m_driverDesc) {
-		delete[] m_driverDesc;
-		m_driverDesc = NULL;
-	}
-
-	if (m_driverName) {
-		delete[] m_driverName;
-		m_driverName = NULL;
-	}
-
-	if (p_guid) {
-		m_guid = new GUID;
-		memcpy(m_guid, p_guid, sizeof(*m_guid));
-	}
-
-	if (p_driverDesc) {
-		m_driverDesc = new char[strlen(p_driverDesc) + 1];
-		strcpy(m_driverDesc, p_driverDesc);
-	}
-
-	if (p_driverName) {
-		m_driverName = new char[strlen(p_driverName) + 1];
-		strcpy(m_driverName, p_driverName);
-	}
-}
-
-// FUNCTION: LEGO1 0x1009bd20
-Direct3DDeviceInfo::Direct3DDeviceInfo(
-	LPGUID p_guid,
-	LPSTR p_deviceDesc,
-	LPSTR p_deviceName,
-	LPD3DDEVICEDESC p_HWDesc,
-	LPD3DDEVICEDESC p_HELDesc
-)
-{
-	memset(this, 0, sizeof(*this));
-
-	Initialize(p_guid, p_deviceDesc, p_deviceName, p_HWDesc, p_HELDesc);
-}
-
-// FUNCTION: CONFIG 0x401460
-// FUNCTION: LEGO1 0x1009bd60
-Direct3DDeviceInfo::~Direct3DDeviceInfo()
-{
-	if (m_guid) {
-		delete m_guid;
-	}
-	if (m_deviceDesc) {
-		delete[] m_deviceDesc;
-	}
-	if (m_deviceName) {
-		delete[] m_deviceName;
-	}
-}
-
-// FUNCTION: LEGO1 0x1009bda0
-void Direct3DDeviceInfo::Initialize(
-	LPGUID p_guid,
-	LPSTR p_deviceDesc,
-	LPSTR p_deviceName,
-	LPD3DDEVICEDESC p_HWDesc,
-	LPD3DDEVICEDESC p_HELDesc
-)
-{
-	if (m_deviceDesc) {
-		delete[] m_deviceDesc;
-		m_deviceDesc = NULL;
-	}
-
-	if (m_deviceName) {
-		delete[] m_deviceName;
-		m_deviceName = NULL;
-	}
-
-	if (p_guid) {
-		m_guid = new GUID;
-		memcpy(m_guid, p_guid, sizeof(*m_guid));
-	}
-
-	if (p_deviceDesc) {
-		m_deviceDesc = new char[strlen(p_deviceDesc) + 1];
-		strcpy(m_deviceDesc, p_deviceDesc);
-	}
-
-	if (p_deviceName) {
-		m_deviceName = new char[strlen(p_deviceName) + 1];
-		strcpy(m_deviceName, p_deviceName);
-	}
-
-	if (p_HWDesc) {
-		memcpy(&m_HWDesc, p_HWDesc, sizeof(m_HWDesc));
-	}
-
-	if (p_HELDesc) {
-		memcpy(&m_HELDesc, p_HELDesc, sizeof(m_HELDesc));
-	}
-}
-
-// FUNCTION: CONFIG 0x004015c0
-// FUNCTION: LEGO1 0x1009bec0
-MxDeviceEnumerate::MxDeviceEnumerate()
-{
-	m_initialized = FALSE;
-}
-
-// FUNCTION: CONFIG 0x401710
-// FUNCTION: LEGO1 0x1009c010
-MxDeviceEnumerate::~MxDeviceEnumerate()
-{
-}
-
-// FUNCTION: CONFIG 0x00401770
-// FUNCTION: LEGO1 0x1009c070
-BOOL MxDeviceEnumerate::EnumDirectDrawCallback(LPGUID p_guid, LPSTR p_driverDesc, LPSTR p_driverName)
-{
-	MxDriver driver(p_guid, p_driverDesc, p_driverName);
-	m_list.push_back(driver);
-
-	// Must be zeroed because held resources are copied by pointer only
-	// and should not be freed at the end of this function
-	driver.m_guid = NULL;
-	driver.m_driverDesc = NULL;
-	driver.m_driverName = NULL;
-	memset(&driver.m_ddCaps, 0, sizeof(driver.m_ddCaps));
-
-	LPDIRECT3D2 lpDirect3d2 = NULL;
-	LPDIRECTDRAW lpDD = NULL;
-	MxDriver& newDevice = m_list.back();
-	HRESULT result = DirectDrawCreate(newDevice.m_guid, &lpDD, NULL);
-
-	if (result != DD_OK) {
-		BuildErrorString("DirectDraw Create failed: %s\n", EnumerateErrorToString(result));
-	}
-	else {
-		lpDD->EnumDisplayModes(0, NULL, this, DisplayModesEnumerateCallback);
-		newDevice.m_ddCaps.dwSize = sizeof(newDevice.m_ddCaps);
-		result = lpDD->GetCaps(&newDevice.m_ddCaps, NULL);
-
-		if (result != DD_OK) {
-			BuildErrorString("GetCaps failed: %s\n", EnumerateErrorToString(result));
-		}
-		else {
-			result = lpDD->QueryInterface(IID_IDirect3D2, (LPVOID*) &lpDirect3d2);
-
-			if (result != DD_OK) {
-				BuildErrorString("D3D creation failed: %s\n", EnumerateErrorToString(result));
-			}
-			else {
-				result = lpDirect3d2->EnumDevices(DevicesEnumerateCallback, this);
-
-				if (result != DD_OK) {
-					BuildErrorString("D3D enum devices failed: %s\n", EnumerateErrorToString(result));
-				}
-				else {
-					if (newDevice.m_devices.empty()) {
-						m_list.pop_back();
-					}
-				}
-			}
-		}
-	}
-
-	if (lpDirect3d2) {
-		lpDirect3d2->Release();
-	}
-
-	if (lpDD) {
-		lpDD->Release();
-	}
-
-	return DDENUMRET_OK;
-}
-
-// FUNCTION: CONFIG 0x00401bc0
-// FUNCTION: LEGO1 0x1009c4c0
-void MxDeviceEnumerate::BuildErrorString(const char* p_format, ...)
-{
-	va_list args;
-	char buf[512];
-
-	va_start(args, p_format);
-	vsprintf(buf, p_format, args);
-	va_end(args);
-
-	SDL_Log("%s", buf);
-}
-
-// FUNCTION: CONFIG 0x00401bf0
-// FUNCTION: LEGO1 0x1009c4f0
-HRESULT CALLBACK MxDeviceEnumerate::DisplayModesEnumerateCallback(LPDDSURFACEDESC p_ddsd, LPVOID p_context)
-{
-	MxDeviceEnumerate* deviceEnumerate = (MxDeviceEnumerate*) p_context;
-	return deviceEnumerate->EnumDisplayModesCallback(p_ddsd);
-}
-
-// FUNCTION: CONFIG 0x00401c10
-// FUNCTION: LEGO1 0x1009c510
-HRESULT CALLBACK MxDeviceEnumerate::DevicesEnumerateCallback(
-	LPGUID p_guid,
-	LPSTR p_deviceDesc,
-	LPSTR p_deviceName,
-	LPD3DDEVICEDESC p_HWDesc,
-	LPD3DDEVICEDESC p_HELDesc,
-	LPVOID p_context
-)
-{
-	MxDeviceEnumerate* deviceEnumerate = (MxDeviceEnumerate*) p_context;
-	return deviceEnumerate->EnumDevicesCallback(p_guid, p_deviceDesc, p_deviceName, p_HWDesc, p_HELDesc);
-}
-
-// FUNCTION: CONFIG 0x00401c40
-// FUNCTION: LEGO1 0x1009c540
-HRESULT MxDeviceEnumerate::EnumDisplayModesCallback(LPDDSURFACEDESC p_ddsd)
-{
-	MxDisplayMode displayMode;
-	displayMode.m_width = p_ddsd->dwWidth;
-	displayMode.m_height = p_ddsd->dwHeight;
-	displayMode.m_bitsPerPixel = p_ddsd->ddpfPixelFormat.dwRGBBitCount;
-
-	m_list.back().m_displayModes.push_back(displayMode);
-	return DDENUMRET_OK;
-}
-
-// FUNCTION: CONFIG 0x00401cd0
-// FUNCTION: LEGO1 0x1009c5d0
-HRESULT MxDeviceEnumerate::EnumDevicesCallback(
-	LPGUID p_guid,
-	LPSTR p_deviceDesc,
-	LPSTR p_deviceName,
-	LPD3DDEVICEDESC p_HWDesc,
-	LPD3DDEVICEDESC p_HELDesc
-)
-{
-	Direct3DDeviceInfo device(p_guid, p_deviceDesc, p_deviceName, p_HWDesc, p_HELDesc);
-	m_list.back().m_devices.push_back(device);
-	memset(&device, 0, sizeof(device));
-	return DDENUMRET_OK;
-}
-
-// FUNCTION: CONFIG 0x00401dc0
-// FUNCTION: LEGO1 0x1009c6c0
-int MxDeviceEnumerate::DoEnumerate()
-{
-	if (m_initialized) {
-		return -1;
-	}
-
-	HRESULT ret = DirectDrawEnumerate(DirectDrawEnumerateCallback, this);
-	if (ret != DD_OK) {
-		BuildErrorString("DirectDrawEnumerate returned error %s\n", EnumerateErrorToString(ret));
-		return -1;
-	}
-
-	m_initialized = TRUE;
-	return 0;
-}
-
-// FUNCTION: CONFIG 0x00401e10
-// FUNCTION: LEGO1 0x1009c710
-BOOL CALLBACK
-MxDeviceEnumerate::DirectDrawEnumerateCallback(LPGUID p_guid, LPSTR p_driverDesc, LPSTR p_driverName, LPVOID p_context)
-{
-	MxDeviceEnumerate* deviceEnumerate = (MxDeviceEnumerate*) p_context;
-	return deviceEnumerate->EnumDirectDrawCallback(p_guid, p_driverDesc, p_driverName);
-}
-
-// FUNCTION: CONFIG 0x00401e30
-// FUNCTION: LEGO1 0x1009c730
-const char* MxDeviceEnumerate::EnumerateErrorToString(HRESULT p_error)
-{
-	switch (p_error) {
-	case DD_OK:
-		return "No error.";
-	case E_NOINTERFACE:
-		return "No such interface supported";
-	case DDERR_GENERIC:
-		return "Generic failure.";
-	case DDERR_UNSUPPORTED:
-		return "Action not supported.";
-	case DDERR_INVALIDPARAMS:
-		return "One or more of the parameters passed to the function are incorrect.";
-	case DDERR_OUTOFMEMORY:
-		return "DirectDraw does not have enough memory to perform the operation.";
-	case DDERR_CANNOTATTACHSURFACE:
-		return "This surface can not be attached to the requested surface.";
-	case DDERR_ALREADYINITIALIZED:
-		return "This object is already initialized.";
-	case DDERR_CURRENTLYNOTAVAIL:
-		return "Support is currently not available.";
-	case DDERR_CANNOTDETACHSURFACE:
-		return "This surface can not be detached from the requested surface.";
-	case DDERR_HEIGHTALIGN:
-		return "Height of rectangle provided is not a multiple of reqd alignment.";
-	case DDERR_EXCEPTION:
-		return "An exception was encountered while performing the requested operation.";
-	case DDERR_INVALIDCAPS:
-		return "One or more of the caps bits passed to the callback are incorrect.";
-	case DDERR_INCOMPATIBLEPRIMARY:
-		return "Unable to match primary surface creation request with existing primary surface.";
-	case DDERR_INVALIDMODE:
-		return "DirectDraw does not support the requested mode.";
-	case DDERR_INVALIDCLIPLIST:
-		return "DirectDraw does not support the provided cliplist.";
-	case DDERR_INVALIDPIXELFORMAT:
-		return "The pixel format was invalid as specified.";
-	case DDERR_INVALIDOBJECT:
-		return "DirectDraw received a pointer that was an invalid DIRECTDRAW object.";
-	case DDERR_LOCKEDSURFACES:
-		return "Operation could not be carried out because one or more surfaces are locked.";
-	case DDERR_INVALIDRECT:
-		return "Rectangle provided was invalid.";
-	case DDERR_NOALPHAHW:
-		return "Operation could not be carried out because there is no alpha accleration hardware present or "
-			   "available.";
-	case DDERR_NO3D:
-		return "There is no 3D present.";
-	case DDERR_NOCOLORCONVHW:
-		return "Operation could not be carried out because there is no color conversion hardware present or available.";
-	case DDERR_NOCLIPLIST:
-		return "No cliplist available.";
-	case DDERR_NOCOLORKEY:
-		return "Surface doesn't currently have a color key";
-	case DDERR_NOCOOPERATIVELEVELSET:
-		return "Create function called without DirectDraw object method SetCooperativeLevel being called.";
-	case DDERR_NOEXCLUSIVEMODE:
-		return "Operation requires the application to have exclusive mode but the application does not have exclusive "
-			   "mode.";
-	case DDERR_NOCOLORKEYHW:
-		return "Operation could not be carried out because there is no hardware support of the destination color key.";
-	case DDERR_NOGDI:
-		return "There is no GDI present.";
-	case DDERR_NOFLIPHW:
-		return "Flipping visible surfaces is not supported.";
-	case DDERR_NOTFOUND:
-		return "Requested item was not found.";
-	case DDERR_NOMIRRORHW:
-		return "Operation could not be carried out because there is no hardware present or available.";
-	case DDERR_NORASTEROPHW:
-		return "Operation could not be carried out because there is no appropriate raster op hardware present or "
-			   "available.";
-	case DDERR_NOOVERLAYHW:
-		return "Operation could not be carried out because there is no overlay hardware present or available.";
-	case DDERR_NOSTRETCHHW:
-		return "Operation could not be carried out because there is no hardware support for stretching.";
-	case DDERR_NOROTATIONHW:
-		return "Operation could not be carried out because there is no rotation hardware present or available.";
-	case DDERR_NOTEXTUREHW:
-		return "Operation could not be carried out because there is no texture mapping hardware present or available.";
-	case DDERR_NOT4BITCOLOR:
-		return "DirectDrawSurface is not in 4 bit color palette and the requested operation requires 4 bit color "
-			   "palette.";
-	case DDERR_NOT4BITCOLORINDEX:
-		return "DirectDrawSurface is not in 4 bit color index palette and the requested operation requires 4 bit color "
-			   "index palette.";
-	case DDERR_NOT8BITCOLOR:
-		return "DirectDrawSurface is not in 8 bit color mode and the requested operation requires 8 bit color.";
-	case DDERR_NOZBUFFERHW:
-		return "Operation could not be carried out because there is no hardware support for zbuffer blitting.";
-	case DDERR_NOVSYNCHW:
-		return "Operation could not be carried out because there is no hardware support for vertical blank "
-			   "synchronized operations.";
-	case DDERR_OUTOFCAPS:
-		return "The hardware needed for the requested operation has already been allocated.";
-	case DDERR_NOZOVERLAYHW:
-		return "Overlay surfaces could not be z layered based on their BltOrder because the hardware does not support "
-			   "z layering of overlays.";
-	case DDERR_COLORKEYNOTSET:
-		return "No src color key specified for this operation.";
-	case DDERR_OUTOFVIDEOMEMORY:
-		return "DirectDraw does not have enough memory to perform the operation.";
-	case DDERR_OVERLAYCANTCLIP:
-		return "The hardware does not support clipped overlays.";
-	case DDERR_OVERLAYCOLORKEYONLYONEACTIVE:
-		return "Can only have ony color key active at one time for overlays.";
-	case DDERR_PALETTEBUSY:
-		return "Access to this palette is being refused because the palette is already locked by another thread.";
-	case DDERR_SURFACEALREADYDEPENDENT:
-		return "This surface is already a dependency of the surface it is being made a dependency of.";
-	case DDERR_SURFACEALREADYATTACHED:
-		return "This surface is already attached to the surface it is being attached to.";
-	case DDERR_SURFACEISOBSCURED:
-		return "Access to surface refused because the surface is obscured.";
-	case DDERR_SURFACEBUSY:
-		return "Access to this surface is being refused because the surface is already locked by another thread.";
-	case DDERR_SURFACENOTATTACHED:
-		return "The requested surface is not attached.";
-	case DDERR_SURFACELOST:
-		return "Access to this surface is being refused because the surface memory is gone. The DirectDrawSurface "
-			   "object representing this surface should have Restore called on it.";
-	case DDERR_TOOBIGSIZE:
-		return "Size requested by DirectDraw is too large, but the individual height and width are OK.";
-	case DDERR_TOOBIGHEIGHT:
-		return "Height requested by DirectDraw is too large.";
-	case DDERR_UNSUPPORTEDFORMAT:
-		return "FOURCC format requested is unsupported by DirectDraw.";
-	case DDERR_TOOBIGWIDTH:
-		return "Width requested by DirectDraw is too large.";
-	case DDERR_VERTICALBLANKINPROGRESS:
-		return "Vertical blank is in progress.";
-	case DDERR_UNSUPPORTEDMASK:
-		return "Bitmask in the pixel format requested is unsupported by DirectDraw.";
-	case DDERR_XALIGN:
-		return "Rectangle provided was not horizontally aligned on required boundary.";
-	case DDERR_WASSTILLDRAWING:
-		return "Informs DirectDraw that the previous Blt which is transfering information to or from this Surface is "
-			   "incomplete.";
-	case DDERR_INVALIDDIRECTDRAWGUID:
-		return "The GUID passed to DirectDrawCreate is not a valid DirectDraw driver identifier.";
-	case DDERR_DIRECTDRAWALREADYCREATED:
-		return "A DirectDraw object representing this driver has already been created for this process.";
-	case DDERR_NODIRECTDRAWHW:
-		return "A hardware-only DirectDraw object creation was attempted but the driver did not support any hardware.";
-	case DDERR_PRIMARYSURFACEALREADYEXISTS:
-		return "This process already has created a primary surface.";
-	case DDERR_NOEMULATION:
-		return "Software emulation not available.";
-	case DDERR_REGIONTOOSMALL:
-		return "Region passed to Clipper::GetClipList is too small.";
-	case DDERR_CLIPPERISUSINGHWND:
-		return "An attempt was made to set a cliplist for a clipper object that is already monitoring an hwnd.";
-	case DDERR_NOCLIPPERATTACHED:
-		return "No clipper object attached to surface object.";
-	case DDERR_NOHWND:
-		return "Clipper notification requires an HWND or no HWND has previously been set as the CooperativeLevel HWND.";
-	case DDERR_HWNDSUBCLASSED:
-		return "HWND used by DirectDraw CooperativeLevel has been subclassed, this prevents DirectDraw from restoring "
-			   "state.";
-	case DDERR_HWNDALREADYSET:
-		return "The CooperativeLevel HWND has already been set. It can not be reset while the process has surfaces or "
-			   "palettes created.";
-	case DDERR_NOPALETTEATTACHED:
-		return "No palette object attached to this surface.";
-	case DDERR_NOPALETTEHW:
-		return "No hardware support for 16 or 256 color palettes.";
-	case DDERR_BLTFASTCANTCLIP:
-		return "Return if a clipper object is attached to the source surface passed into a BltFast call.";
-	case DDERR_NOBLTHW:
-		return "No blitter hardware present.";
-	case DDERR_NODDROPSHW:
-		return "No DirectDraw ROP hardware.";
-	case DDERR_OVERLAYNOTVISIBLE:
-		return "Returned when GetOverlayPosition is called on a hidden overlay.";
-	case DDERR_NOOVERLAYDEST:
-		return "Returned when GetOverlayPosition is called on an overlay that UpdateOverlay has never been called on "
-			   "to establish a destination.";
-	case DDERR_INVALIDPOSITION:
-		return "Returned when the position of the overlay on the destination is no longer legal for that destination.";
-	case DDERR_NOTAOVERLAYSURFACE:
-		return "Returned when an overlay member is called for a non-overlay surface.";
-	case DDERR_EXCLUSIVEMODEALREADYSET:
-		return "An attempt was made to set the cooperative level when it was already set to exclusive.";
-	case DDERR_NOTFLIPPABLE:
-		return "An attempt has been made to flip a surface that is not flippable.";
-	case DDERR_CANTDUPLICATE:
-		return "Can't duplicate primary & 3D surfaces, or surfaces that are implicitly created.";
-	case DDERR_NOTLOCKED:
-		return "Surface was not locked.  An attempt to unlock a surface that was not locked at all, or by this "
-			   "process, has been attempted.";
-	case DDERR_CANTCREATEDC:
-		return "Windows can not create any more DCs.";
-	case DDERR_NODC:
-		return "No DC was ever created for this surface.";
-	case DDERR_WRONGMODE:
-		return "This surface can not be restored because it was created in a different mode.";
-	case DDERR_IMPLICITLYCREATED:
-		return "This surface can not be restored because it is an implicitly created surface.";
-	case DDERR_NOTPALETTIZED:
-		return "The surface being used is not a palette-based surface.";
-	default:
-		return "Unrecognized error value.";
-	}
-}
-
-// FUNCTION: CONFIG 0x00402560
-// FUNCTION: LEGO1 0x1009ce60
-int MxDeviceEnumerate::ParseDeviceName(const char* p_deviceId)
-{
-	if (!m_initialized) {
-		return -1;
-	}
-
-	int num = -1;
-	int hex[4];
-
-	if (sscanf(p_deviceId, "%d 0x%x 0x%x 0x%x 0x%x", &num, &hex[0], &hex[1], &hex[2], &hex[3]) != 5) {
-		return -1;
-	}
-
-	if (num < 0) {
-		return -1;
-	}
-
-	GUID guid;
-	memcpy(&guid, hex, sizeof(guid));
-
-	int result = ProcessDeviceBytes(num, guid);
-
-	if (result < 0) {
-		return ProcessDeviceBytes(-1, guid);
-	}
-	return result;
-}
-
-// FUNCTION: CONFIG 0x00402620
-// FUNCTION: LEGO1 0x1009cf20
-int MxDeviceEnumerate::ProcessDeviceBytes(int p_deviceNum, GUID& p_guid)
-{
-	if (!m_initialized) {
-		return -1;
-	}
-
-	int i = 0;
-	int j = 0;
-
-	struct GUID4 {
-		int m_data1;
-		int m_data2;
-		int m_data3;
-		int m_data4;
-	};
-
-	static_assert(sizeof(GUID4) == sizeof(GUID), "Equal size");
-
-	GUID4 deviceGuid;
-	memcpy(&deviceGuid, &p_guid, sizeof(GUID4));
-
-	for (list<MxDriver>::iterator it = m_list.begin(); it != m_list.end(); it++) {
-		if (p_deviceNum >= 0 && p_deviceNum < i) {
-			return -1;
-		}
-
-		GUID4 compareGuid;
-		MxDriver& driver = *it;
-		for (list<Direct3DDeviceInfo>::iterator it2 = driver.m_devices.begin(); it2 != driver.m_devices.end(); it2++) {
-			memcpy(&compareGuid, (*it2).m_guid, sizeof(GUID4));
-
-			if (compareGuid.m_data1 == deviceGuid.m_data1 && compareGuid.m_data2 == deviceGuid.m_data2 &&
-				compareGuid.m_data3 == deviceGuid.m_data3 && compareGuid.m_data4 == deviceGuid.m_data4 &&
-				i == p_deviceNum) {
-				return j;
-			}
-
-			j++;
-		}
-
-		i++;
-	}
-
-	return -1;
-}
-
-// FUNCTION: CONFIG 0x00402730
-// FUNCTION: LEGO1 0x1009d030
-int MxDeviceEnumerate::GetDevice(int p_deviceNum, MxDriver*& p_driver, Direct3DDeviceInfo*& p_device)
-{
-	if (p_deviceNum >= 0 && m_initialized) {
-		int i = 0;
-
-		for (list<MxDriver>::iterator it = m_list.begin(); it != m_list.end(); it++) {
-			p_driver = &*it;
-
-			for (list<Direct3DDeviceInfo>::iterator it2 = p_driver->m_devices.begin(); it2 != p_driver->m_devices.end();
-				 it2++) {
-				if (i == p_deviceNum) {
-					p_device = &*it2;
-					return 0;
-				}
-				i++;
-			}
-		}
-
-		return -1;
-	}
-
-	return -1;
-}
-
-#if defined(MXDIRECTX_FOR_CONFIG)
-// FUNCTION: CONFIG 0x004027d0
-int MxDeviceEnumerate::FormatDeviceName(char* p_buffer, const MxDriver* p_driver, const Direct3DDeviceInfo* p_device)
-	const
-{
-	int number = 0;
-	for (list<MxDriver>::const_iterator it = m_list.begin(); it != m_list.end(); it++) {
-		if (&(*it) == p_driver) {
-			sprintf(
-				p_buffer,
-				"%d 0x%x 0x%x 0x%x 0x%x",
-				number,
-				((DWORD*) (p_device->m_guid))[0],
-				((DWORD*) (p_device->m_guid))[1],
-				((DWORD*) (p_device->m_guid))[2],
-				((DWORD*) (p_device->m_guid))[3]
-			);
-			return 0;
-		}
-		number++;
-	}
-	return -1;
-}
-#endif
-
-// FUNCTION: CONFIG 0x00402860
-// FUNCTION: LEGO1 0x1009d0d0
-int MxDeviceEnumerate::FUN_1009d0d0()
-{
-	if (!m_initialized) {
-		return -1;
-	}
-
-	if (m_list.empty()) {
-		return -1;
-	}
-
-	int i = 0;
-	int j = 0;
-	int k = -1;
-	int cpu_mmx = SupportsMMX();
-
-	for (list<MxDriver>::iterator it = m_list.begin();; it++) {
-		if (it == m_list.end()) {
-			return k;
-		}
-
-		for (list<Direct3DDeviceInfo>::iterator it2 = (*it).m_devices.begin(); it2 != (*it).m_devices.end(); it2++) {
-			if ((*it2).m_HWDesc.dcmColorModel) {
-				return j;
-			}
-
-			if ((cpu_mmx && (*it2).m_HELDesc.dcmColorModel == D3DCOLOR_RGB && i == 0) ||
-				((*it2).m_HELDesc.dcmColorModel == D3DCOLOR_MONO && i == 0 && k < 0)) {
-				k = j;
-			}
-
-			j++;
-		}
-
-		i++;
-	}
-}
-
-// FUNCTION: CONFIG 0x00402930
-// FUNCTION: LEGO1 0x1009d1a0
-int MxDeviceEnumerate::SupportsMMX()
-{
-	if (!SupportsCPUID()) {
-		return 0;
-	}
-	int supports_mmx;
-#ifdef _MSC_VER
-#if defined(_M_IX86)
-	__asm {
-			mov eax, 0x0            ; EAX=0: Highest Function Parameter and Manufacturer ID
-#if _MSC_VER > 1100
-			cpuid                   ; Run CPUID
-#else
-			__emit 0x0f
-			__emit 0xa2
-#endif
-			mov eax, 0x1            ; EAX=1: Processor Info and Feature Bits (unused)
-#if _MSC_VER > 1100
-			cpuid                   ; Run CPUID
-#else
-			__emit 0x0f
-			__emit 0xa2
-#endif
-			xor eax, eax            ; Zero EAX register
-			bt edx, 0x17            ; Test bit 0x17 (23): MMX instructions (64-bit SIMD) (Store in CF)
-			adc eax, eax            ; Add with carry: EAX = EAX + EAX + CF = CF
-			mov supports_mmx, eax   ; Save eax into C variable
-	}
-#elif defined(_M_IX64)
-	supports_mmx = 1;
-#else
-	supports_mmx = 0;
-#endif
-#else
-	__asm__("movl $0x0, %%eax\n\t"  // EAX=0: Highest Function Parameter and Manufacturer ID
-			"cpuid\n\t"             // Run CPUID\n"
-			"mov $0x1, %%eax\n\t"   // EAX=1: Processor Info and Feature Bits (unused)
-			"cpuid\n\t"             // Run CPUID
-			"xorl %%eax, %%eax\n\t" // Zero EAX register
-			"btl $0x15, %%edx\n\t"  // Test bit 0x17 (23): MMX instructions (64-bit SIMD) (Store in CF)
-			"adc %%eax, %%eax"      // Add with carry: EAX = EAX + EAX + CF = CF
-			: "=a"(supports_mmx)    // supports_mmx == EAX
-	);
-#endif
-	return supports_mmx;
-}
-
-// FUNCTION: CONFIG 0x00402970
-// FUNCTION: LEGO1 0x1009d1e0
-int MxDeviceEnumerate::SupportsCPUID()
-{
-	int has_cpuid;
-#ifdef _MSC_VER
-#if defined(_M_IX86)
-	__asm {
-		xor eax, eax                    ; Zero EAX register
-		pushfd                          ; Push EFLAGS register value on the stack
-		or dword ptr[esp], 0x200000     ; Set bit 0x200000: Able to use CPUID instruction (Pentium+)
-		popfd                           ; Write the updated value into the EFLAGS register
-		pushfd                          ; Push EFLAGS register value on the stack (again)
-		btr dword ptr[esp], 0x15        ; Test bit 0x15 (21) and reset (set CF)
-		adc eax, eax                    ; Add with carry: EAX = EAX + EAX + CF = CF
-		popfd                           ; Push EFLAGS register value on the stack (again, and makes sure the stack remains the same)
-		mov has_cpuid, eax              ; Save eax into C variable
-	}
-#elif defined(_M_X64)
-	has_cpuid = 1;
-#else
-	has_cpuid = 0;
-#endif
-#else
-#if defined(__i386__)
-	__asm__("xorl %%eax, %%eax\n\t"      // Zero EAX register
-			"pushfl\n\t"                 // Push EFLAGS register value on the stack
-			"orl $0x200000, (%%esp)\n\t" // Set bit 0x200000: Able to use CPUID instruction (Pentium+)
-			"popfl\n\t"                  // Write the updated value into the EFLAGS register
-			"pushfl\n\t"                 // Push EFLAGS register value on the stack (again)
-			"btrl $0x15, (%%esp)\n\t"    // Test bit 0x15 (21) and reset (set CF)
-			"adc %%eax, %%eax\n\t"       // Add with carry: EAX = EAX + EAX + CF = CF
-			"popfl" // Push EFLAGS register value on the stack (again, and makes sure the stack remains the same)
-			: "=a"(has_cpuid) // has_cpuid == EAX
-	);
-#elif defined(__x86_64__) || defined(__amd64__)
-	has_cpuid = 1;
-#else
-	has_cpuid = 0;
-#endif
-#endif
-	return has_cpuid;
-}
-
-// FUNCTION: CONFIG 0x004029a0
-// FUNCTION: LEGO1 0x1009d210
-int MxDeviceEnumerate::FUN_1009d210()
-{
-	if (!m_initialized) {
-		return -1;
-	}
-
-	for (list<MxDriver>::iterator it = m_list.begin(); it != m_list.end();) {
-		MxDriver& driver = *it;
-
-		if (!DriverSupportsRequiredDisplayMode(driver)) {
-			m_list.erase(it++);
-		}
-		else {
-			for (list<Direct3DDeviceInfo>::iterator it2 = driver.m_devices.begin(); it2 != driver.m_devices.end();) {
-				Direct3DDeviceInfo& device = *it2;
-
-				if (!FUN_1009d3d0(device)) {
-					driver.m_devices.erase(it2++);
-				}
-				else {
-					it2++;
-				}
-			}
-
-			if (driver.m_devices.empty()) {
-				m_list.erase(it++);
-			}
-			else {
-				it++;
-			}
-		}
-	}
-
-	return m_list.empty() ? -1 : 0;
-}
-
-// FUNCTION: CONFIG 0x00402b00
-// FUNCTION: LEGO1 0x1009d370
-unsigned char MxDeviceEnumerate::DriverSupportsRequiredDisplayMode(MxDriver& p_driver)
-{
-	for (list<MxDisplayMode>::iterator it = p_driver.m_displayModes.begin(); it != p_driver.m_displayModes.end();
-		 it++) {
-		if ((*it).m_width == 640 && (*it).m_height == 480) {
-			if ((*it).m_bitsPerPixel == 8 || (*it).m_bitsPerPixel == 16) {
-				return TRUE;
-			}
-		}
-	}
-
-	return FALSE;
-}
-
-// FUNCTION: CONFIG 0x00402b60
-// FUNCTION: LEGO1 0x1009d3d0
-unsigned char MxDeviceEnumerate::FUN_1009d3d0(Direct3DDeviceInfo& p_device)
-{
-	if (m_list.size() <= 0) {
-		return FALSE;
-	}
-
-	if (p_device.m_HWDesc.dcmColorModel) {
-		return p_device.m_HWDesc.dwDeviceZBufferBitDepth & DDBD_16 &&
-			   p_device.m_HWDesc.dpcTriCaps.dwTextureCaps & D3DPTEXTURECAPS_PERSPECTIVE;
-	}
-
-	for (list<Direct3DDeviceInfo>::iterator it = m_list.front().m_devices.begin(); it != m_list.front().m_devices.end();
-		 it++) {
-		if ((&*it) == &p_device) {
-			return TRUE;
-		}
-	}
-
-	return FALSE;
-}
-=======
-#endif
->>>>>>> 7bee5fc6
+#endif