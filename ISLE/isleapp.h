#ifndef ISLEAPP_H
#define ISLEAPP_H

#include "legoutils.h"
#include "mxtypes.h"
#include "mxvideoparam.h"

#include <SDL3/SDL_mouse.h>
#include <SDL3/SDL_video.h>
#include <windows.h>

// SIZE 0x8c
class IsleApp {
public:
	IsleApp();
	~IsleApp();

	void Close();

	MxS32 SetupLegoOmni();
	void SetupVideoFlags(
		MxS32 fullScreen,
		MxS32 flipSurfaces,
		MxS32 backBuffers,
		MxS32 using8bit,
		MxS32 using16bit,
		MxS32 param_6,
		MxS32 param_7,
		MxS32 wideViewAngle,
		char* deviceId
	);
	MxResult SetupWindow();

	void LoadConfig();
	void Tick();
	void SetupCursor(Cursor p_cursor);

	static MxU8 MapMouseButtonFlagsToModifier(SDL_MouseButtonFlags p_flags);

<<<<<<< HEAD
	inline SDL_Window* GetWindowHandle() { return m_windowHandle; }
	inline MxLong GetFrameDelta() { return m_frameDelta; }
	inline MxS32 GetFullScreen() { return m_fullScreen; }
	inline SDL_Cursor* GetCursorCurrent() { return m_cursorCurrent; }
	inline SDL_Cursor* GetCursorBusy() { return m_cursorBusy; }
	inline SDL_Cursor* GetCursorNo() { return m_cursorNo; }
	inline MxS32 GetDrawCursor() { return m_drawCursor; }

	inline void SetWindowActive(MxS32 p_windowActive) { m_windowActive = p_windowActive; }

	MxResult ParseArguments(int argc, char** argv);
=======
	HWND GetWindowHandle() { return m_windowHandle; }
	MxLong GetFrameDelta() { return m_frameDelta; }
	BOOL GetFullScreen() { return m_fullScreen; }
	HCURSOR GetCursorCurrent() { return m_cursorCurrent; }
	HCURSOR GetCursorBusy() { return m_cursorBusy; }
	HCURSOR GetCursorNo() { return m_cursorNo; }
	BOOL GetDrawCursor() { return m_drawCursor; }

	void SetWindowActive(BOOL p_windowActive) { m_windowActive = p_windowActive; }
>>>>>>> bee101b1

private:
	char* m_hdPath;              // 0x00
	char* m_cdPath;              // 0x04
	char* m_deviceId;            // 0x08
	char* m_savePath;            // 0x0c
	MxS32 m_fullScreen;          // 0x10
	MxS32 m_flipSurfaces;        // 0x14
	MxS32 m_backBuffersInVram;   // 0x18
	MxS32 m_using8bit;           // 0x1c
	MxS32 m_using16bit;          // 0x20
	MxS32 m_unk0x24;             // 0x24
	MxS32 m_use3dSound;          // 0x28
	MxS32 m_useMusic;            // 0x2c
	MxS32 m_useJoystick;         // 0x30
	MxS32 m_joystickIndex;       // 0x34
	MxS32 m_wideViewAngle;       // 0x38
	MxS32 m_islandQuality;       // 0x3c
	MxS32 m_islandTexture;       // 0x40
	MxS32 m_gameStarted;         // 0x44
	MxLong m_frameDelta;         // 0x48
	MxVideoParam m_videoParam;   // 0x4c
	MxS32 m_windowActive;        // 0x70
	SDL_Window* m_windowHandle;  // 0x74
	MxS32 m_drawCursor;          // 0x78
	SDL_Cursor* m_cursorArrow;   // 0x7c
	SDL_Cursor* m_cursorBusy;    // 0x80
	SDL_Cursor* m_cursorNo;      // 0x84
	SDL_Cursor* m_cursorCurrent; // 0x88

	char* m_iniPath;
};

#endif // ISLEAPP_H<|MERGE_RESOLUTION|>--- conflicted
+++ resolved
@@ -37,29 +37,17 @@
 
 	static MxU8 MapMouseButtonFlagsToModifier(SDL_MouseButtonFlags p_flags);
 
-<<<<<<< HEAD
-	inline SDL_Window* GetWindowHandle() { return m_windowHandle; }
-	inline MxLong GetFrameDelta() { return m_frameDelta; }
-	inline MxS32 GetFullScreen() { return m_fullScreen; }
-	inline SDL_Cursor* GetCursorCurrent() { return m_cursorCurrent; }
-	inline SDL_Cursor* GetCursorBusy() { return m_cursorBusy; }
-	inline SDL_Cursor* GetCursorNo() { return m_cursorNo; }
-	inline MxS32 GetDrawCursor() { return m_drawCursor; }
+	SDL_Window* GetWindowHandle() { return m_windowHandle; }
+	MxLong GetFrameDelta() { return m_frameDelta; }
+	MxS32 GetFullScreen() { return m_fullScreen; }
+	SDL_Cursor* GetCursorCurrent() { return m_cursorCurrent; }
+	SDL_Cursor* GetCursorBusy() { return m_cursorBusy; }
+	SDL_Cursor* GetCursorNo() { return m_cursorNo; }
+	MxS32 GetDrawCursor() { return m_drawCursor; }
 
-	inline void SetWindowActive(MxS32 p_windowActive) { m_windowActive = p_windowActive; }
+	void SetWindowActive(MxS32 p_windowActive) { m_windowActive = p_windowActive; }
 
 	MxResult ParseArguments(int argc, char** argv);
-=======
-	HWND GetWindowHandle() { return m_windowHandle; }
-	MxLong GetFrameDelta() { return m_frameDelta; }
-	BOOL GetFullScreen() { return m_fullScreen; }
-	HCURSOR GetCursorCurrent() { return m_cursorCurrent; }
-	HCURSOR GetCursorBusy() { return m_cursorBusy; }
-	HCURSOR GetCursorNo() { return m_cursorNo; }
-	BOOL GetDrawCursor() { return m_drawCursor; }
-
-	void SetWindowActive(BOOL p_windowActive) { m_windowActive = p_windowActive; }
->>>>>>> bee101b1
 
 private:
 	char* m_hdPath;              // 0x00
