--- conflicted
+++ resolved
@@ -55,7 +55,6 @@
 	MxResult ParseArguments(int argc, char** argv);
 
 private:
-<<<<<<< HEAD
 	char* m_hdPath;              // 0x00
 	char* m_cdPath;              // 0x04
 	char* m_deviceId;            // 0x08
@@ -65,7 +64,7 @@
 	MxS32 m_backBuffersInVram;   // 0x18
 	MxS32 m_using8bit;           // 0x1c
 	MxS32 m_using16bit;          // 0x20
-	MxS32 m_unk0x24;             // 0x24
+	MxS32 m_hasLightSupport;     // 0x24
 	MxS32 m_use3dSound;          // 0x28
 	MxS32 m_useMusic;            // 0x2c
 	MxS32 m_useJoystick;         // 0x30
@@ -86,35 +85,6 @@
 	char* m_mediaPath;
 
 	char* m_iniPath;
-=======
-	LPSTR m_hdPath;            // 0x00
-	LPSTR m_cdPath;            // 0x04
-	LPSTR m_deviceId;          // 0x08
-	LPSTR m_savePath;          // 0x0c
-	BOOL m_fullScreen;         // 0x10
-	BOOL m_flipSurfaces;       // 0x14
-	BOOL m_backBuffersInVram;  // 0x18
-	BOOL m_using8bit;          // 0x1c
-	BOOL m_using16bit;         // 0x20
-	BOOL m_hasLightSupport;    // 0x24
-	BOOL m_use3dSound;         // 0x28
-	BOOL m_useMusic;           // 0x2c
-	BOOL m_useJoystick;        // 0x30
-	int m_joystickIndex;       // 0x34
-	BOOL m_wideViewAngle;      // 0x38
-	int m_islandQuality;       // 0x3c
-	int m_islandTexture;       // 0x40
-	BOOL m_gameStarted;        // 0x44
-	MxLong m_frameDelta;       // 0x48
-	MxVideoParam m_videoParam; // 0x4c
-	BOOL m_windowActive;       // 0x70
-	HWND m_windowHandle;       // 0x74
-	BOOL m_drawCursor;         // 0x78
-	HCURSOR m_cursorArrow;     // 0x7c
-	HCURSOR m_cursorBusy;      // 0x80
-	HCURSOR m_cursorNo;        // 0x84
-	HCURSOR m_cursorCurrent;   // 0x88
->>>>>>> 0b9c1756
 };
 
 #endif // ISLEAPP_H