--- conflicted
+++ resolved
@@ -314,7 +314,6 @@
 	// Full screen - crashes when minimizing/maximizing
 	// WM_TIMER - use SDL_Timer functionality instead
 
-<<<<<<< HEAD
 	switch (event->type) {
 	case SDL_EVENT_WINDOW_FOCUS_GAINED:
 		g_isle->SetWindowActive(TRUE);
@@ -324,34 +323,6 @@
 		break;
 	case SDL_EVENT_WINDOW_CLOSE_REQUESTED:
 		if (!g_closed) {
-=======
-	if (!g_isle) {
-		return DefWindowProcA(hWnd, uMsg, wParam, lParam);
-	}
-
-	switch (uMsg) {
-	case WM_PAINT:
-		return DefWindowProcA(hWnd, uMsg, wParam, lParam);
-	case WM_ACTIVATE:
-		return DefWindowProcA(hWnd, uMsg, wParam, lParam);
-	case WM_ACTIVATEAPP:
-		if (g_isle) {
-			if ((wParam != 0) && (g_isle->GetFullScreen())) {
-				MoveWindow(
-					hWnd,
-					g_windowRect.left,
-					g_windowRect.top,
-					(g_windowRect.right - g_windowRect.left) + 1,
-					(g_windowRect.bottom - g_windowRect.top) + 1,
-					TRUE
-				);
-			}
-			g_isle->SetWindowActive(wParam);
-		}
-		return DefWindowProcA(hWnd, uMsg, wParam, lParam);
-	case WM_CLOSE:
-		if (!g_closed && g_isle) {
->>>>>>> ba378eb2
 			delete g_isle;
 			g_isle = NULL;
 			g_closed = TRUE;
