#include "isleapp.h"

#include "3dmanager/lego3dmanager.h"
#include "decomp.h"
#include "legoanimationmanager.h"
#include "legobuildingmanager.h"
#include "legogamestate.h"
#include "legoinputmanager.h"
#include "legomain.h"
#include "legomodelpresenter.h"
#include "legopartpresenter.h"
#include "legoutils.h"
#include "legovideomanager.h"
#include "legoworldpresenter.h"
#include "misc.h"
#include "mxbackgroundaudiomanager.h"
#include "mxdirectx/mxdirect3d.h"
#include "mxdsaction.h"
#include "mxmisc.h"
#include "mxomnicreateflags.h"
#include "mxomnicreateparam.h"
#include "mxstreamer.h"
#include "mxticklemanager.h"
#include "mxtimer.h"
#include "mxtransitionmanager.h"
#include "mxutilities.h"
#include "mxvariabletable.h"
#include "res/resource.h"
#include "roi/legoroi.h"
#include "viewmanager/viewmanager.h"

#define SDL_MAIN_USE_CALLBACKS
#include <SDL3/SDL_filesystem.h>
#include <SDL3/SDL_init.h>
#include <SDL3/SDL_main.h>
#include <SDL3/SDL_messagebox.h>
#include <SDL3/SDL_timer.h>
#include <iniparser.h>
#include <time.h>

DECOMP_SIZE_ASSERT(IsleApp, 0x8c)

// GLOBAL: ISLE 0x410030
IsleApp* g_isle = NULL;

// GLOBAL: ISLE 0x410034
MxU8 g_mousedown = FALSE;

// GLOBAL: ISLE 0x410038
MxU8 g_mousemoved = FALSE;

// GLOBAL: ISLE 0x41003c
MxS32 g_closed = FALSE;

// GLOBAL: ISLE 0x410050
MxS32 g_rmDisabled = FALSE;

// GLOBAL: ISLE 0x410054
MxS32 g_waitingForTargetDepth = TRUE;

// GLOBAL: ISLE 0x410058
MxS32 g_targetWidth = 640;

// GLOBAL: ISLE 0x41005c
MxS32 g_targetHeight = 480;

// GLOBAL: ISLE 0x410060
MxS32 g_targetDepth = 16;

// GLOBAL: ISLE 0x410064
MxS32 g_reqEnableRMDevice = FALSE;

// STRING: ISLE 0x4101dc
#define WINDOW_TITLE "LEGO®"

// FUNCTION: ISLE 0x401000
IsleApp::IsleApp()
{
	m_hdPath = NULL;
	m_cdPath = NULL;
	m_deviceId = NULL;
	m_savePath = NULL;
	m_fullScreen = TRUE;
	m_flipSurfaces = FALSE;
	m_backBuffersInVram = TRUE;
	m_using8bit = FALSE;
	m_using16bit = TRUE;
	m_unk0x24 = 0;
	m_drawCursor = FALSE;
	m_use3dSound = TRUE;
	m_useMusic = TRUE;
	m_useJoystick = FALSE;
	m_joystickIndex = 0;
	m_wideViewAngle = TRUE;
	m_islandQuality = 1;
	m_islandTexture = 1;
	m_gameStarted = FALSE;
	m_frameDelta = 10;
	m_windowActive = TRUE;

#ifdef COMPAT_MODE
	{
		MxRect32 r(0, 0, 639, 479);
		MxVideoParamFlags flags;
		m_videoParam = MxVideoParam(r, NULL, 1, flags);
	}
#else
	m_videoParam = MxVideoParam(MxRect32(0, 0, 639, 479), NULL, 1, MxVideoParamFlags());
#endif
	m_videoParam.Flags().Set16Bit(MxDirectDraw::GetPrimaryBitDepth() == 16);

	m_windowHandle = NULL;
	m_cursorArrow = NULL;
	m_cursorBusy = NULL;
	m_cursorNo = NULL;
	m_cursorCurrent = NULL;

	LegoOmni::CreateInstance();
}

// FUNCTION: ISLE 0x4011a0
IsleApp::~IsleApp()
{
	if (LegoOmni::GetInstance()) {
		Close();
		MxOmni::DestroyInstance();
	}

	if (m_hdPath) {
		delete[] m_hdPath;
	}

	if (m_cdPath) {
		delete[] m_cdPath;
	}

	if (m_deviceId) {
		delete[] m_deviceId;
	}

	if (m_savePath) {
		delete[] m_savePath;
	}
}

// FUNCTION: ISLE 0x401260
void IsleApp::Close()
{
	MxDSAction ds;
	ds.SetUnknown24(-2);

	if (Lego()) {
		GameState()->Save(0);
		if (InputManager()) {
			InputManager()->QueueEvent(c_notificationKeyPress, 0, 0, 0, SDLK_SPACE);
		}

		VideoManager()->Get3DManager()->GetLego3DView()->GetViewManager()->RemoveAll(NULL);

		Lego()->RemoveWorld(ds.GetAtomId(), ds.GetObjectId());
		Lego()->DeleteObject(ds);
		TransitionManager()->SetWaitIndicator(NULL);
		Lego()->Resume();

		while (Streamer()->Close(NULL) == SUCCESS) {
		}

		while (Lego() && !Lego()->DoesEntityExist(ds)) {
			Timer()->GetRealTime();
			TickleManager()->Tickle();
		}
	}
}

// FUNCTION: ISLE 0x4013b0
MxS32 IsleApp::SetupLegoOmni()
{
	MxS32 result = FALSE;
	char mediaPath[256];
	GetProfileStringA("LEGO Island", "MediaPath", "", mediaPath, sizeof(mediaPath));

	// [library:window] For now, get the underlying Windows HWND to pass into Omni
	HWND hwnd =
		(HWND) SDL_GetProperty(SDL_GetWindowProperties(m_windowHandle), SDL_PROP_WINDOW_WIN32_HWND_POINTER, NULL);

#ifdef COMPAT_MODE
	MxS32 failure;
	{
		MxOmniCreateParam param(mediaPath, (struct HWND__*) hwnd, m_videoParam, MxOmniCreateFlags());
		failure = Lego()->Create(param) == FAILURE;
	}
#else
	MxS32 failure =
		Lego()->Create(MxOmniCreateParam(mediaPath, (struct HWND__*) hwnd, m_videoParam, MxOmniCreateFlags())) ==
		FAILURE;
#endif

	if (!failure) {
		VariableTable()->SetVariable("ACTOR_01", "");
		TickleManager()->SetClientTickleInterval(VideoManager(), 10);
		result = TRUE;
	}

	return result;
}

// FUNCTION: ISLE 0x401560
void IsleApp::SetupVideoFlags(
	MxS32 fullScreen,
	MxS32 flipSurfaces,
	MxS32 backBuffers,
	MxS32 using8bit,
	MxS32 using16bit,
	MxS32 param_6,
	MxS32 param_7,
	MxS32 wideViewAngle,
	char* deviceId
)
{
	m_videoParam.Flags().SetFullScreen(fullScreen);
	m_videoParam.Flags().SetFlipSurfaces(flipSurfaces);
	m_videoParam.Flags().SetBackBuffers(!backBuffers);
	m_videoParam.Flags().SetF2bit0(!param_6);
	m_videoParam.Flags().SetF1bit7(param_7);
	m_videoParam.Flags().SetWideViewAngle(wideViewAngle);
	m_videoParam.Flags().SetF2bit1(1);
	m_videoParam.SetDeviceName(deviceId);
	if (using8bit) {
		m_videoParam.Flags().Set16Bit(0);
	}
	if (using16bit) {
		m_videoParam.Flags().Set16Bit(1);
	}
}

int SDL_AppInit(void** appstate, int argc, char** argv)
{
	*appstate = NULL;

	// Add subsystems as necessary later
	if (SDL_Init(SDL_INIT_VIDEO) != 0 || SDL_Init(SDL_INIT_TIMER) != 0) {
		SDL_ShowSimpleMessageBox(
			SDL_MESSAGEBOX_ERROR,
			"LEGO® Island Error",
			"\"LEGO® Island\" failed to start.  Please quit all other applications and try again.",
			NULL
		);
		return SDL_APP_FAILURE;
	}

	// [library:window]
	// Original game checks for an existing instance here.
	// We don't really need that.

	// Create global app instance
	g_isle = new IsleApp();

	// Create window
	if (g_isle->SetupWindow() != SUCCESS) {
		SDL_ShowSimpleMessageBox(
			SDL_MESSAGEBOX_ERROR,
			"LEGO® Island Error",
			"\"LEGO® Island\" failed to start.  Please quit all other applications and try again.",
			NULL
		);
		return SDL_APP_FAILURE;
	}

	// Get reference to window
	*appstate = g_isle->GetWindowHandle();
	return SDL_APP_CONTINUE;
}

int SDL_AppIterate(void* appstate)
{
	if (g_closed) {
		return SDL_APP_SUCCESS;
	}

<<<<<<< HEAD
	g_isle->Tick();

	if (!g_closed) {
		if (g_reqEnableRMDevice) {
			g_reqEnableRMDevice = FALSE;
			VideoManager()->EnableRMDevice();
			g_rmDisabled = FALSE;
			Lego()->StopTimer();
=======
		while (!g_closed) {
			if (!PeekMessageA(&msg, NULL, 0, 0, PM_REMOVE)) {
				break;
			}

			MSG nextMsg;
			if (!g_isle || !g_isle->GetWindowHandle() || msg.message != WM_MOUSEMOVE ||
				!PeekMessageA(&nextMsg, NULL, 0, 0, PM_NOREMOVE) || nextMsg.message != WM_MOUSEMOVE) {
				TranslateMessage(&msg);
				DispatchMessageA(&msg);
			}

			if (g_reqEnableRMDevice) {
				g_reqEnableRMDevice = FALSE;
				VideoManager()->EnableRMDevice();
				g_rmDisabled = FALSE;
				Lego()->Resume();
			}

			if (g_closed) {
				break;
			}

			if (g_mousedown && g_mousemoved && g_isle) {
				g_isle->Tick(0);
			}

			if (g_mousemoved) {
				g_mousemoved = FALSE;
			}
>>>>>>> c22c6f33
		}

		if (g_closed) {
			return SDL_APP_SUCCESS;
		}

		if (g_mousedown && g_mousemoved && g_isle) {
			g_isle->Tick();
		}

		if (g_mousemoved) {
			g_mousemoved = FALSE;
		}
	}

	return SDL_APP_CONTINUE;
}

int SDL_AppEvent(void* appstate, const SDL_Event* event)
{
	if (!g_isle) {
		return SDL_APP_CONTINUE;
	}

	// [library:window]
	// Remaining functionality to be implemented:
	// Full screen - crashes when minimizing/maximizing
	// WM_TIMER - use SDL_Timer functionality instead

	switch (event->type) {
	case SDL_EVENT_WINDOW_FOCUS_GAINED:
		g_isle->SetWindowActive(TRUE);
		break;
	case SDL_EVENT_WINDOW_FOCUS_LOST:
		g_isle->SetWindowActive(FALSE);
		break;
	case SDL_EVENT_WINDOW_CLOSE_REQUESTED:
		if (!g_closed) {
			delete g_isle;
			g_isle = NULL;
			g_closed = TRUE;
		}
		break;
	case SDL_EVENT_KEY_DOWN: {
		if (event->key.repeat) {
			break;
		}

		SDL_Keycode keyCode = event->key.keysym.sym;
		if (InputManager()) {
			InputManager()->QueueEvent(c_notificationKeyPress, keyCode, 0, 0, keyCode);
		}
<<<<<<< HEAD
		break;
	}
	case SDL_EVENT_MOUSE_MOTION:
		g_mousemoved = TRUE;

		if (InputManager()) {
			InputManager()->QueueEvent(
				c_notificationMouseMove,
				IsleApp::MapMouseButtonFlagsToModifier(event->motion.state),
				event->motion.x,
				event->motion.y,
				0
			);
=======
		return DefWindowProcA(hWnd, uMsg, wParam, lParam);
	case WM_DISPLAYCHANGE:
		if (g_isle && VideoManager() && g_isle->GetFullScreen() && VideoManager()->GetDirect3D()) {
			if (VideoManager()->GetDirect3D()->AssignedDevice()) {
				int targetDepth = wParam;
				int targetWidth = LOWORD(lParam);
				int targetHeight = HIWORD(lParam);

				if (g_waitingForTargetDepth) {
					g_waitingForTargetDepth = FALSE;
					g_targetDepth = targetDepth;
				}
				else {
					BOOL valid = FALSE;

					if (g_targetWidth == targetWidth && g_targetHeight == targetHeight &&
						g_targetDepth == targetDepth) {
						valid = TRUE;
					}

					if (g_rmDisabled) {
						if (valid) {
							g_reqEnableRMDevice = TRUE;
						}
					}
					else if (!valid) {
						g_rmDisabled = TRUE;
						Lego()->Pause();
						VideoManager()->DisableRMDevice();
					}
				}
			}
>>>>>>> c22c6f33
		}

		if (g_isle->GetDrawCursor()) {
			VideoManager()->MoveCursor(Min((MxS32) event->motion.x, 639), Min((MxS32) event->motion.y, 479));
		}
		break;
	case SDL_EVENT_MOUSE_BUTTON_DOWN:
		g_mousedown = TRUE;

		if (InputManager()) {
			InputManager()->QueueEvent(
				c_notificationButtonDown,
				IsleApp::MapMouseButtonFlagsToModifier(SDL_GetMouseState(NULL, NULL)),
				event->button.x,
				event->button.y,
				0
			);
		}
		break;
	case SDL_EVENT_MOUSE_BUTTON_UP:
		g_mousedown = FALSE;

		if (InputManager()) {
			InputManager()->QueueEvent(
				c_notificationButtonUp,
				IsleApp::MapMouseButtonFlagsToModifier(SDL_GetMouseState(NULL, NULL)),
				event->button.x,
				event->button.y,
				0
			);
		}
		break;
	}

	if (event->type >= SDL_EVENT_USER && event->type <= SDL_EVENT_LAST - 1) {
		switch (event->user.code) {
		case WM_ISLE_SETCURSOR:
			g_isle->SetupCursor((Cursor) (MxS32) event->user.data1);
			break;
		}
	}

	return SDL_APP_CONTINUE;
}

void SDL_AppQuit(void* appstate)
{
	if (appstate != NULL) {
		SDL_DestroyWindow((SDL_Window*) appstate);
	}

	SDL_Quit();
}

MxU8 IsleApp::MapMouseButtonFlagsToModifier(SDL_MouseButtonFlags p_flags)
{
	// [library:window]
	// Map button states to Windows button states (LegoEventNotificationParam)
	// Not mapping mod keys SHIFT and CTRL since they are not used by the game.

	MxU8 modifier = 0;
	if (p_flags & SDL_BUTTON_LMASK) {
		modifier |= LegoEventNotificationParam::c_lButtonState;
	}
	if (p_flags & SDL_BUTTON_RMASK) {
		modifier |= LegoEventNotificationParam::c_rButtonState;
	}

	return modifier;
}

// FUNCTION: ISLE 0x4023e0
MxResult IsleApp::SetupWindow()
{
	LoadConfig();
	SetupVideoFlags(
		m_fullScreen,
		m_flipSurfaces,
		m_backBuffersInVram,
		m_using8bit,
		m_using16bit,
		m_unk0x24,
		FALSE,
		m_wideViewAngle,
		m_deviceId
	);

	MxOmni::SetSound3D(m_use3dSound);

	srand(time(NULL));

	// [library:window] Use original game cursors in the resources instead?
	m_cursorCurrent = m_cursorArrow = SDL_CreateSystemCursor(SDL_SYSTEM_CURSOR_DEFAULT);
	m_cursorBusy = SDL_CreateSystemCursor(SDL_SYSTEM_CURSOR_WAIT);
	m_cursorNo = SDL_CreateSystemCursor(SDL_SYSTEM_CURSOR_NOT_ALLOWED);
	SDL_SetCursor(m_cursorCurrent);

	if (m_fullScreen) {
		m_windowHandle = SDL_CreateWindow(WINDOW_TITLE, g_targetWidth, g_targetHeight, SDL_WINDOW_FULLSCREEN);
	}
	else {
		m_windowHandle = SDL_CreateWindow(WINDOW_TITLE, g_targetWidth, g_targetHeight, 0);
	}

	if (!m_windowHandle) {
		return FAILURE;
	}

	if (!SetupLegoOmni()) {
		return FAILURE;
	}

	GameState()->SetSavePath(m_savePath);
	GameState()->SerializePlayersInfo(LegoStorage::c_read);
	GameState()->SerializeScoreHistory(LegoStorage::c_read);

	MxS32 iVar10;
	switch (m_islandQuality) {
	case 0:
		iVar10 = 1;
		break;
	case 1:
		iVar10 = 2;
		break;
	default:
		iVar10 = 100;
	}

	MxS32 uVar1 = (m_islandTexture == 0);
	LegoModelPresenter::configureLegoModelPresenter(uVar1);
	LegoPartPresenter::configureLegoPartPresenter(uVar1, iVar10);
	LegoWorldPresenter::configureLegoWorldPresenter(m_islandQuality);
	LegoBuildingManager::configureLegoBuildingManager(m_islandQuality);
	LegoROI::configureLegoROI(iVar10);
	LegoAnimationManager::configureLegoAnimationManager(m_islandQuality);
	if (LegoOmni::GetInstance()) {
		if (LegoOmni::GetInstance()->GetInputManager()) {
			LegoOmni::GetInstance()->GetInputManager()->SetUseJoystick(m_useJoystick);
			LegoOmni::GetInstance()->GetInputManager()->SetJoystickIndex(m_joystickIndex);
		}
	}

	return SUCCESS;
}

// FUNCTION: ISLE 0x4028d0
void IsleApp::LoadConfig()
{
	char* basePath = SDL_GetBasePath();
	char* prefPath = SDL_GetPrefPath("isledecomp", "isle");
	char* iniConfig = new char[strlen(prefPath) + strlen("isle.ini") + 1]();
	strcat(iniConfig, prefPath);
	strcat(iniConfig, "isle.ini");
	dictionary* dict = iniparser_load(iniConfig);

	const char* hdPath = iniparser_getstring(dict, "isle:diskpath", basePath);
	m_hdPath = new char[strlen(hdPath) + 1];
	strcpy(m_hdPath, hdPath);
	MxOmni::SetHD(m_hdPath);

	const char* cdPath = iniparser_getstring(dict, "isle:cdpath", MxOmni::GetCD());
	m_cdPath = new char[strlen(cdPath) + 1];
	strcpy(m_cdPath, cdPath);
	MxOmni::SetCD(m_cdPath);

	m_flipSurfaces = iniparser_getboolean(dict, "isle:Flip Surfaces", m_flipSurfaces);
	m_fullScreen = iniparser_getboolean(dict, "isle:Full Screen", m_fullScreen);
	m_wideViewAngle = iniparser_getboolean(dict, "isle:Wide View Angle", m_wideViewAngle);
	m_use3dSound = iniparser_getboolean(dict, "isle:3DSound", m_use3dSound);
	m_useMusic = iniparser_getboolean(dict, "isle:Music", m_useMusic);
	m_useJoystick = iniparser_getboolean(dict, "isle:UseJoystick", m_useJoystick);
	m_joystickIndex = iniparser_getint(dict, "isle:JoystickIndex", m_joystickIndex);
	m_drawCursor = iniparser_getboolean(dict, "isle:Draw Cursor", m_drawCursor);

	MxS32 backBuffersInVRAM = iniparser_getboolean(dict, "isle:Back Buffers in Video RAM", -1);
	if (backBuffersInVRAM != -1) {
		m_backBuffersInVram = !backBuffersInVRAM;
	}

	MxS32 bitDepth = iniparser_getint(dict, "isle:Display Bit Depth", -1);
	if (bitDepth != -1) {
		if (bitDepth == 8) {
			m_using8bit = TRUE;
		}
		else if (bitDepth == 16) {
			m_using16bit = TRUE;
		}
	}

	m_islandQuality = iniparser_getint(dict, "isle:Island Quality", 1);
	m_islandTexture = iniparser_getint(dict, "isle:Island Texture", 1);

	const char* deviceId = iniparser_getstring(dict, "isle:3D Device ID", NULL);
	if (deviceId != NULL) {
		m_deviceId = new char[strlen(deviceId) + 1];
		strcpy(m_deviceId, deviceId);
	}

	// [library:config]
	// The original game does not save any data if no savepath is given.
	// Instead, we use SDLs prefPath as a default fallback and always save data.
	const char* savePath = iniparser_getstring(dict, "isle:savepath", prefPath);
	m_savePath = new char[strlen(savePath) + 1];
	strcpy(m_savePath, savePath);

	iniparser_freedict(dict);
	delete[] iniConfig;
	SDL_free(prefPath);
	SDL_free(basePath);
}

// FUNCTION: ISLE 0x402c20
inline void IsleApp::Tick()
{
	// GLOBAL: ISLE 0x4101c0
	static MxLong g_lastFrameTime = 0;

	// GLOBAL: ISLE 0x4101bc
	static MxS32 g_startupDelay = 200;

	if (!m_windowActive) {
		SDL_Delay(1);
		return;
	}

	if (!Lego()) {
		return;
	}
	if (!TickleManager()) {
		return;
	}
	if (!Timer()) {
		return;
	}

	MxLong currentTime = Timer()->GetRealTime();
	if (currentTime < g_lastFrameTime) {
		g_lastFrameTime = -m_frameDelta;
	}

<<<<<<< HEAD
	if (m_frameDelta + g_lastFrameTime >= currentTime) {
		SDL_Delay(1);
		return;
	}
=======
	if (m_frameDelta + g_lastFrameTime < currentTime) {
		if (!Lego()->IsPaused()) {
			TickleManager()->Tickle();
		}
		g_lastFrameTime = currentTime;
>>>>>>> c22c6f33

	if (!Lego()->IsTimerRunning()) {
		TickleManager()->Tickle();
	}
	g_lastFrameTime = currentTime;

	if (g_startupDelay == 0) {
		return;
	}

	g_startupDelay--;
	if (g_startupDelay != 0) {
		return;
	}

	LegoOmni::GetInstance()->CreateBackgroundAudio();
	BackgroundAudioManager()->Enable(m_useMusic);

	MxStreamController* stream = Streamer()->Open("\\lego\\scripts\\isle\\isle", MxStreamer::e_diskStream);
	MxDSAction ds;

	if (!stream) {
		stream = Streamer()->Open("\\lego\\scripts\\nocd", MxStreamer::e_diskStream);
		if (!stream) {
			return;
		}

		ds.SetAtomId(stream->GetAtom());
		ds.SetUnknown24(-1);
		ds.SetObjectId(0);
		VideoManager()->EnableFullScreenMovie(TRUE, TRUE);

		if (Start(&ds) != SUCCESS) {
			return;
		}
	}
	else {
		ds.SetAtomId(stream->GetAtom());
		ds.SetUnknown24(-1);
		ds.SetObjectId(0);
		if (Start(&ds) != SUCCESS) {
			return;
		}
		m_gameStarted = TRUE;
	}
}

// FUNCTION: ISLE 0x402e80
void IsleApp::SetupCursor(Cursor p_cursor)
{
	switch (p_cursor) {
	case e_cursorArrow:
		m_cursorCurrent = m_cursorArrow;
		break;
	case e_cursorBusy:
		m_cursorCurrent = m_cursorBusy;
		break;
	case e_cursorNo:
		m_cursorCurrent = m_cursorNo;
		break;
	case e_cursorNone:
		m_cursorCurrent = NULL;
	case e_cursorUnused3:
	case e_cursorUnused4:
	case e_cursorUnused5:
	case e_cursorUnused6:
	case e_cursorUnused7:
	case e_cursorUnused8:
	case e_cursorUnused9:
	case e_cursorUnused10:
		break;
	}

	if (m_cursorCurrent != NULL) {
		SDL_SetCursor(m_cursorCurrent);
		SDL_ShowCursor();
	}
	else {
		SDL_HideCursor();
	}
}<|MERGE_RESOLUTION|>--- conflicted
+++ resolved
@@ -277,7 +277,6 @@
 		return SDL_APP_SUCCESS;
 	}
 
-<<<<<<< HEAD
 	g_isle->Tick();
 
 	if (!g_closed) {
@@ -285,39 +284,7 @@
 			g_reqEnableRMDevice = FALSE;
 			VideoManager()->EnableRMDevice();
 			g_rmDisabled = FALSE;
-			Lego()->StopTimer();
-=======
-		while (!g_closed) {
-			if (!PeekMessageA(&msg, NULL, 0, 0, PM_REMOVE)) {
-				break;
-			}
-
-			MSG nextMsg;
-			if (!g_isle || !g_isle->GetWindowHandle() || msg.message != WM_MOUSEMOVE ||
-				!PeekMessageA(&nextMsg, NULL, 0, 0, PM_NOREMOVE) || nextMsg.message != WM_MOUSEMOVE) {
-				TranslateMessage(&msg);
-				DispatchMessageA(&msg);
-			}
-
-			if (g_reqEnableRMDevice) {
-				g_reqEnableRMDevice = FALSE;
-				VideoManager()->EnableRMDevice();
-				g_rmDisabled = FALSE;
-				Lego()->Resume();
-			}
-
-			if (g_closed) {
-				break;
-			}
-
-			if (g_mousedown && g_mousemoved && g_isle) {
-				g_isle->Tick(0);
-			}
-
-			if (g_mousemoved) {
-				g_mousemoved = FALSE;
-			}
->>>>>>> c22c6f33
+			Lego()->Resume();
 		}
 
 		if (g_closed) {
@@ -370,7 +337,6 @@
 		if (InputManager()) {
 			InputManager()->QueueEvent(c_notificationKeyPress, keyCode, 0, 0, keyCode);
 		}
-<<<<<<< HEAD
 		break;
 	}
 	case SDL_EVENT_MOUSE_MOTION:
@@ -384,40 +350,6 @@
 				event->motion.y,
 				0
 			);
-=======
-		return DefWindowProcA(hWnd, uMsg, wParam, lParam);
-	case WM_DISPLAYCHANGE:
-		if (g_isle && VideoManager() && g_isle->GetFullScreen() && VideoManager()->GetDirect3D()) {
-			if (VideoManager()->GetDirect3D()->AssignedDevice()) {
-				int targetDepth = wParam;
-				int targetWidth = LOWORD(lParam);
-				int targetHeight = HIWORD(lParam);
-
-				if (g_waitingForTargetDepth) {
-					g_waitingForTargetDepth = FALSE;
-					g_targetDepth = targetDepth;
-				}
-				else {
-					BOOL valid = FALSE;
-
-					if (g_targetWidth == targetWidth && g_targetHeight == targetHeight &&
-						g_targetDepth == targetDepth) {
-						valid = TRUE;
-					}
-
-					if (g_rmDisabled) {
-						if (valid) {
-							g_reqEnableRMDevice = TRUE;
-						}
-					}
-					else if (!valid) {
-						g_rmDisabled = TRUE;
-						Lego()->Pause();
-						VideoManager()->DisableRMDevice();
-					}
-				}
-			}
->>>>>>> c22c6f33
 		}
 
 		if (g_isle->GetDrawCursor()) {
@@ -658,20 +590,12 @@
 		g_lastFrameTime = -m_frameDelta;
 	}
 
-<<<<<<< HEAD
 	if (m_frameDelta + g_lastFrameTime >= currentTime) {
 		SDL_Delay(1);
 		return;
 	}
-=======
-	if (m_frameDelta + g_lastFrameTime < currentTime) {
-		if (!Lego()->IsPaused()) {
-			TickleManager()->Tickle();
-		}
-		g_lastFrameTime = currentTime;
->>>>>>> c22c6f33
-
-	if (!Lego()->IsTimerRunning()) {
+
+	if (!Lego()->IsPaused()) {
 		TickleManager()->Tickle();
 	}
 	g_lastFrameTime = currentTime;
