--- conflicted
+++ resolved
@@ -109,18 +109,12 @@
 option(ISLE_WERROR "Treat warnings as errors" OFF)
 option(ISLE_BUILD_APP "Build ISLE.EXE application" ON)
 cmake_dependent_option(ISLE_BUILD_CONFIG "Build CONFIG.EXE application" ON "NOT MINGW" OFF)
-<<<<<<< HEAD
 option(ISLE_USE_DX5 "Build with internal DirectX 5 SDK" ${NOT_MINGW})
 cmake_dependent_option(ISLE_D3DRM_FROM_WINE "Use d3drm from wine" "${MINGW}" "NOT ISLE_USE_DX5" OFF)
+option(ISLE_DECOMP_ASSERT "Assert struct size" ${MSVC_FOR_DECOMP})
 
 message(STATUS "Using internal DirectX5 SDK: ${ISLE_USE_DX5}")
 message(STATUS "Using d3drm from wine:       ${ISLE_D3DRM_FROM_WINE}")
-=======
-option(ISLE_USE_SMARTHEAP "Build with SmartHeap" ${MSVC_FOR_DECOMP})
-option(ISLE_USE_DX5 "Build with internal DirectX 5 SDK" ON)
-option(ISLE_DECOMP_ASSERT "Assert struct size" ${MSVC_FOR_DECOMP})
-cmake_dependent_option(ISLE_USE_DX5_LIBS "Build with internal DirectX 5 SDK Libraries" ON ISLE_USE_DX5 OFF)
->>>>>>> f436b936
 
 add_cxx_warning(parentheses)
 
@@ -565,17 +559,13 @@
   endif()
 endif()
 
-<<<<<<< HEAD
 if(MSVC)
   target_link_options(isle PRIVATE "/SAFESEH:NO")
   target_link_options(lego1 PRIVATE "/SAFESEH:NO")
 endif()
 
-if (MSVC_FOR_DECOMP)
-=======
 if (ISLE_DECOMP_ASSERT)
     message(STATUS "Decomp asserts enabled")
->>>>>>> f436b936
     foreach(tgt IN LISTS lego1_targets)
       target_compile_definitions(${tgt} PRIVATE "ENABLE_DECOMP_ASSERTS")
     endforeach()
