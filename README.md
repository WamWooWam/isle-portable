--- conflicted
+++ resolved
@@ -37,61 +37,7 @@
 
 ## Building
 
-<<<<<<< HEAD
 This project uses the [CMake](https://cmake.org/) build system, which allows for a high degree of versatility regarding compilers and development environments. Please refer to the [GitHub action](/.github/workflows//build.yml) for guidance.
-=======
-This project uses the [CMake](https://cmake.org/) build system, which allows for a high degree of versatility regarding compilers and development environments. For the most accurate results, Microsoft Visual C++ 4.20 (the same compiler used to build the original game) is recommended. Since we're trying to match the output of this code to the original executables as closely as possible, all contributions will be graded with the output of this compiler.
-
-
-These instructions will outline how to compile this repository using Visual C++ 4.2 into highly-accurate binaries where the majority of functions are instruction-matching with retail. If you wish, you can try using other compilers, but this is at your own risk and won't be covered in this guide.
-
-#### Prerequisites
-
-You will need the following software installed:
-
-- Microsoft Visual C++ 4.2. This can be found on many abandonware sites, but the installer can be a little iffy on modern versions of Windows. For convenience, a [portable version](https://github.com/itsmattkc/msvc420) is available that can be downloaded and used quickly instead.
-- [CMake](https://cmake.org/). A copy is often included with the "Desktop development with C++" workload in newer versions of Visual Studio; however, it can also be installed as a standalone app.
-
-#### Compiling
-
-1. Open a Command Prompt (`cmd`).
-1. From Visual C++ 4.2, run `BIN/VCVARS32.BAT x86` to populate the path and other environment variables for compiling with MSVC.
-1. Make a folder for compiled objects to go, such as a `build` folder inside the source repository (the folder you cloned/downloaded to).
-1. In your Command Prompt, `cd` to the build folder.
-1. Configure the project with CMake by running:
-```
-cmake <path-to-source> -G "NMake Makefiles" -DCMAKE_BUILD_TYPE=RelWithDebInfo
-```
-  - **Visual C++ 4.2 has issues with paths containing spaces**. If you get configure or build errors, make sure neither CMake, the repository, nor Visual C++ 4.2 is in a path that contains spaces.
-  - Be aware that long file paths (e.g., `C:\Users\LongUserName\LongerFolderName\isle`) may be truncated by `make`, resulting in “File not found” errors.
-  - Replace `<path-to-source>` with the source repository. This can be `..` if your build folder is inside the source repository.
-  - `RelWithDebInfo` is recommended because it will produce debug symbols useful for further decompilation work. However, you can change this to `Release` if you don't need them. While `Debug` builds can be compiled and used, they are not recommended as the primary goal is to match the code to the original binary. This is because the retail binaries were compiled as `Release` builds.
-  - `NMake Makefiles` is most recommended because it will be immediately compatible with Visual C++ 4.2. For faster builds, you can use `Ninja` (if you have it installed), however due to limitations in Visual C++ 4.2, you can only build `Release` builds this way (debug symbols cannot be generated with `Ninja`).
-1. Build the project by running `nmake` or `cmake --build <build-folder>`
-1. When this is done, there should be a recompiled `ISLE.EXE` and `LEGO1.DLL` in the build folder.
-1. Note that `nmake` must be run twice under certain conditions, so it is advisable to always (re-)compile using `nmake && nmake`.
-
-If you have a CMake-compatible IDE, it should be pretty straightforward to use this repository, as long as you can use `VCVARS32.BAT` and set the generator to `NMake Makefiles`.
-
-### Docker
-
-Alternatively, we support Docker as a method of compilation. This is ideal for users on Linux and macOS who do not wish to manually configure a Wine environment for compiling this project.
-
-Compilation should be as simple as configuring and running the following command:
-
-```
-docker run -d \
-	-e CMAKE_FLAGS="-DCMAKE_BUILD_TYPE=RelWithDebInfo" \
-	-v <path-to-source>:/isle:rw \
-	-v <build-folder>:/build:rw \
-	ghcr.io/isledecomp/isle:latest
-```
-
-`<path-to-source>` should be replaced with the path to the source code directory (ie: the root of this repository).
-`<build-folder>` should be replaced with the path to the build folder you'd like CMake to use during compilation.
-
-You can pass as many CMake flags as you'd like in the `CMAKE_FLAGS` environment variable, but the default configuration provided in the command is already ideal for building highly-accurate binaries.
->>>>>>> 5fd5a4ce
 
 ## Usage
 
