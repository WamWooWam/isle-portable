<<<<<<< HEAD
root = true

[*.{py,txt,editorconfig}]
indent_style = space
indent_size = 4
insert_final_newline = true
trim_trailing_whitespace = true

[*.{cpp,h}]
indent_style = tab
tab_width = 4
insert_final_newline = true
trim_trailing_whitespace = true
=======
root = true

[*.{py,txt,editorconfig}]
indent_style = space
indent_size = 4
insert_final_newline = true
trim_trailing_whitespace = true

[*.{cpp,h}]
indent_style = tab
tab_width = 4
insert_final_newline = true
trim_trailing_whitespace = true

[{CMakeLists.txt,*.cmake}]
indent_size = 2
>>>>>>> 816bfe84
<|MERGE_RESOLUTION|>--- conflicted
+++ resolved
@@ -1,32 +1,16 @@
-<<<<<<< HEAD
-root = true
-
-[*.{py,txt,editorconfig}]
-indent_style = space
-indent_size = 4
-insert_final_newline = true
-trim_trailing_whitespace = true
-
-[*.{cpp,h}]
-indent_style = tab
-tab_width = 4
-insert_final_newline = true
-trim_trailing_whitespace = true
-=======
-root = true
-
-[*.{py,txt,editorconfig}]
-indent_style = space
-indent_size = 4
-insert_final_newline = true
-trim_trailing_whitespace = true
-
-[*.{cpp,h}]
-indent_style = tab
-tab_width = 4
-insert_final_newline = true
-trim_trailing_whitespace = true
-
-[{CMakeLists.txt,*.cmake}]
-indent_size = 2
->>>>>>> 816bfe84
+root = true
+
+[*.{py,txt,editorconfig}]
+indent_style = space
+indent_size = 4
+insert_final_newline = true
+trim_trailing_whitespace = true
+
+[*.{cpp,h}]
+indent_style = tab
+tab_width = 4
+insert_final_newline = true
+trim_trailing_whitespace = true
+
+[{CMakeLists.txt,*.cmake}]
+indent_size = 2